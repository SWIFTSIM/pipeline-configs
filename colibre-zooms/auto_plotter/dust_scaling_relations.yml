--- conflicted
+++ resolved
@@ -73,10 +73,6 @@
 hi_stellar_fraction_o_abundance_ism:
   type: "scatter"
   legend_loc: "upper right"
-<<<<<<< HEAD
-
-=======
->>>>>>> 2f44df34
   selection_mask: "derived_quantities.jingle_galaxy_selection_50kpc"
   comment: "$M_{\\ast} > 10^{8} M_{\\odot}$"
   x:
