baryon_fraction_500:
  type: "scatter"
<<<<<<< HEAD
  select_structure_type: 10
=======
  select_structure_type: 1
>>>>>>> cb1bc586
  comment: "Centrals only"
  legend_loc: "upper left"
  x:
    quantity: "spherical_overdensities.mass_500_rhocrit"
    units: Solar_Mass
    start: 1e10
    end: 1e15
  y:
    quantity: "derived_quantities.baryon_fraction_true_R500"
    units:  "dimensionless"
    log: false
    start: 0.
    end: 1.2
  median:
    plot: true
    log: true
    adaptive: true
    number_of_bins: 25
    start:
      value: 1e10
      units: Solar_Mass
    end:
      value: 1e15
      units: Solar_Mass
  metadata:
    title: "Halo baryon fractions within $R_{500}$"
    caption: Baryon (gas + stars) fractions within $R_{500}$ normalised by the cosmic mean. These are 'true' values, i.e. no cut or observational correction was applied.
    section: Baryon Fractions
  observational_data:
    - filename: HaloMassBaryonFractions/Gonzalez2013.hdf5
    - filename: HaloMassBaryonFractions/Zhang2011.hdf5

gas_fraction_500_no_bias:
  type: "scatter"
<<<<<<< HEAD
  select_structure_type: 10
=======
  select_structure_type: 1
>>>>>>> cb1bc586
  comment: "Centrals only"
  legend_loc: "upper left"
  x:
    quantity: "spherical_overdensities.mass_500_rhocrit"
    units: Solar_Mass
    start: 1e10
    end: 1e15
  y:
    quantity: "derived_quantities.gas_fraction_true_R500"
    units:  "dimensionless"
    log: false
    start: 0.
    end: 1.2
  median:
    plot: true
    log: true
    min_num_points_highlight: 0
    adaptive: true
    number_of_bins: 25
    start:
      value: 1e10
      units: Solar_Mass
    end:
      value: 1e15
      units: Solar_Mass
  metadata:
    title: "Halo gas fractions within $R_{500}$ (no hydrostatic bias)"
    caption: Gas fractions within $R_{500}$ normalised by the cosmic mean. These are 'true' values, i.e. no cut or observational correction was applied. The observational data does not include any correction for hydrostatic bias.
    section: Baryon Fractions
  observational_data:
    - filename: HaloMassGasFractions/Lin2012.hdf5
    - filename: HaloMassGasFractions/Sun2009.hdf5
    - filename: HaloMassGasFractions/Vikhlinin2006.hdf5
    - filename: HaloMassGasFractions/Eckert2016.hdf5
    - filename: HaloMassGasFractions/Lovisari2015.hdf5

gas_fraction_500_with_bias:
  type: "scatter"
<<<<<<< HEAD
  select_structure_type: 10
=======
  select_structure_type: 1
>>>>>>> cb1bc586
  comment: "Centrals only"
  legend_loc: "upper left"
  x:
    quantity: "spherical_overdensities.mass_500_rhocrit"
    units: Solar_Mass
    start: 1e10
    end: 1e15
  y:
    quantity: "derived_quantities.gas_fraction_true_R500"
    units:  "dimensionless"
    log: false
    start: 0.
    end: 1.2
  median:
    plot: true
    log: true
    min_num_points_highlight: 0
    adaptive: true
    number_of_bins: 25
    start:
      value: 1e10
      units: Solar_Mass
    end:
      value: 1e15
      units: Solar_Mass
  metadata:
    title: "Halo gas fractions within $R_{500}$ (with hydrostatic bias)"
    caption: Gas fractions within $R_{500}$ normalised by the cosmic mean. These are 'true' values, i.e. no cut or observational correction was applied. The observational data was compiled from 10+ HSE data sets (Kugel et al., in prep.), and includes the -0.75 dex hydrostatic bias correction factor used for FLAMINGO.
    section: Baryon Fractions
  observational_data:
    - filename: HaloMassGasFractions/HSE-FLAMINGO.hdf5

star_fraction_500:
  type: "scatter"
<<<<<<< HEAD
  select_structure_type: 10
=======
  select_structure_type: 1
>>>>>>> cb1bc586
  comment: "Centrals only"
  legend_loc: "upper left"
  x:
    quantity: "spherical_overdensities.mass_500_rhocrit"
    units: Solar_Mass
    start: 1e10
    end: 1e15
  y:
    quantity: "derived_quantities.star_fraction_true_R500"
    units:  "dimensionless"
    log: false
    start: 0.
    end: 1.2
  median:
    plot: true
    log: true
    adaptive: true
    number_of_bins: 25
    start:
      value: 1e13
      units: Solar_Mass
    end:
      value: 1e15
      units: Solar_Mass
  metadata:
    title: "Halo stellar fractions within $R_{500}$"
    caption: Stellar fractions within $R_{500}$ normalised by the cosmic mean. These are 'true' values, i.e. no cut or observational correction was applied.
    section: Baryon Fractions
  observational_data:
    - filename: HaloMassStellarFractions/Gonzalez2013.hdf5
    - filename: HaloMassStellarFractions/Kravtsov2018.hdf5
    - filename: HaloMassStellarFractions/Zhang2011.hdf5


gas_mass_500:
  type: "scatter"
<<<<<<< HEAD
  select_structure_type: 10
=======
  select_structure_type: 1
>>>>>>> cb1bc586
  comment: "Centrals only"
  legend_loc: "upper left"
  x:
    quantity: "spherical_overdensities.mass_500_rhocrit"
    units: Solar_Mass
    start: 1e10
    end: 1e15
  y:
    quantity: "spherical_overdensities.mass_gas_500_rhocrit"
    units: Solar_Mass
    start: 3e9
    end: 5e14
  median:
    plot: true
    log: true
    adaptive: true
    number_of_bins: 25
    start:
      value: 1e10
      units: Solar_Mass
    end:
      value: 1e15
      units: Solar_Mass
  metadata:
    title: "Halo gas masses within $R_{500}$"
    caption: Gas masses within $R_{500}$. These are 'true' values, i.e. no cut or observational correction was applied.
    section: Baryon Fractions<|MERGE_RESOLUTION|>--- conflicted
+++ resolved
@@ -1,10 +1,6 @@
 baryon_fraction_500:
   type: "scatter"
-<<<<<<< HEAD
-  select_structure_type: 10
-=======
   select_structure_type: 1
->>>>>>> cb1bc586
   comment: "Centrals only"
   legend_loc: "upper left"
   x:
@@ -39,11 +35,7 @@
 
 gas_fraction_500_no_bias:
   type: "scatter"
-<<<<<<< HEAD
-  select_structure_type: 10
-=======
   select_structure_type: 1
->>>>>>> cb1bc586
   comment: "Centrals only"
   legend_loc: "upper left"
   x:
@@ -82,11 +74,7 @@
 
 gas_fraction_500_with_bias:
   type: "scatter"
-<<<<<<< HEAD
-  select_structure_type: 10
-=======
   select_structure_type: 1
->>>>>>> cb1bc586
   comment: "Centrals only"
   legend_loc: "upper left"
   x:
@@ -121,11 +109,7 @@
 
 star_fraction_500:
   type: "scatter"
-<<<<<<< HEAD
-  select_structure_type: 10
-=======
   select_structure_type: 1
->>>>>>> cb1bc586
   comment: "Centrals only"
   legend_loc: "upper left"
   x:
@@ -162,11 +146,7 @@
 
 gas_mass_500:
   type: "scatter"
-<<<<<<< HEAD
-  select_structure_type: 10
-=======
   select_structure_type: 1
->>>>>>> cb1bc586
   comment: "Centrals only"
   legend_loc: "upper left"
   x:
