--- conflicted
+++ resolved
@@ -1,25 +1,15 @@
 oxygen_abundance_v_neutral_dust_to_gas:
   type: "scatter"
   legend_loc: "lower right"
-<<<<<<< HEAD
-  selection_mask: "derived_quantities.is_active_30_kpc"
-  x:
-    quantity: "derived_quantities.gas_o_abundance_avglog_low_30_kpc"
-=======
   selection_mask: "derived_quantities.is_active_50_kpc"
   x:
     quantity: "derived_quantities.gas_o_abundance_avglog_low_50_kpc"
->>>>>>> f9607a36
     units: "dimensionless"
     start: 6.8
     end: 9.7
     log: false
   y:
-<<<<<<< HEAD
-    quantity: "derived_quantities.neutral_dust_to_gas_ratio_30_kpc"
-=======
-    quantity: "derived_quantities.dust_to_gas_ratio_50_kpc"
->>>>>>> f9607a36
+    quantity: "derived_quantities.neutral_dust_to_gas_ratio_50_kpc"
     units: "dimensionless"
     start: 1e-7
     end: 0.05
@@ -41,13 +31,8 @@
       value: 1
       units: "dimensionless"
   metadata:
-<<<<<<< HEAD
-    title:  Oxygen abundance vs dust-to-gas ratio in Neutral Gas (30 kpc aperture)
+    title:  Oxygen abundance vs dust-to-gas ratio in Neutral Gas (50 kpc aperture)
     caption: Dust-to-gas mass ratio as a function of oxygen number density abundance in Neutral gas.
-=======
-    title:  Oxygen abundance vs dust-to-gas ratio (50 kpc aperture)
-    caption: Dust-to-gas mass ratio as a function of oxygen number density abundance.
->>>>>>> f9607a36
     section: Dust Depletion Relations
     show_on_webpage: true
   observational_data:
