--- conflicted
+++ resolved
@@ -1,26 +1,16 @@
 hi_stellar_fraction_neutral_dust_to_stellar_ratio:
   type: "scatter"
   legend_loc: "upper right"
-<<<<<<< HEAD
   selection_mask: "derived_quantities.jingle_galaxy_selection_30kpc"
   comment: "$M_{\\ast} > 10^{8} M_{\\odot}$"
   x:
     quantity: "derived_quantities.neutral_dust_to_stellar_ratio_30_kpc"
-=======
-  selection_mask: "derived_quantities.is_active_50_kpc"
-  x:
-    quantity: "derived_quantities.dust_to_metal_ratio_50_kpc"
->>>>>>> f9607a36
     units: "dimensionless"
     start: 1e-4
     end: 1e-2
     log: true
   y:
-<<<<<<< HEAD
-    quantity: "derived_quantities.hi_to_stellar_mass_30_kpc"
-=======
     quantity: "derived_quantities.hi_to_stellar_mass_50_kpc"
->>>>>>> f9607a36
     units: "dimensionless"
     start: 3e-2
     end: 5
@@ -37,15 +27,9 @@
       value: 1e-2
       units: "dimensionless"
   metadata:
-<<<<<<< HEAD
     title: HI-to-stellar mass ratio vs dust-to-stellar mass ratio in neutral gas.
-    caption: HI to stellar mass ratio as a function of the dust-to-stellar mass ratio in neutral gas measured in 30kpc apertures, and applying a JINGLE-like mass selection.
+    caption: HI to stellar mass ratio as a function of the dust-to-stellar mass ratio in neutral gas measured in 50kpc apertures, and applying a JINGLE-like mass selection.
     section: Dust Scaling Relations (ISM Selection)
-=======
-    title: HI-to-stellar mass ratio vs dust-to-metal ratio
-    caption: HI to stellar mass ratio as a function of the dust-to-metal ratio measured in 50kpc apertures
-    section: Dust Scaling Relations
->>>>>>> f9607a36
     show_on_webpage: true
   observational_data:
     - filename: GalaxyHItoStellarFractionDusttoStellarRatio/DeLooze20_composite_median.hdf5
@@ -53,26 +37,16 @@
 hi_stellar_fraction_cold_dense_dust_to_metal_ratio:
   type: "scatter"
   legend_loc: "upper right"
-<<<<<<< HEAD
-  selection_mask: "derived_quantities.jingle_galaxy_selection_30kpc"
+  selection_mask: "derived_quantities.jingle_galaxy_selection_50kpc"
   comment: "$M_{\\ast} > 10^{8} M_{\\odot}$"
   x:
-    quantity: "derived_quantities.cold_dense_dust_to_metal_ratio_30_kpc"
-=======
-  selection_mask: "derived_quantities.is_active_50_kpc"
-  x:
-    quantity: "derived_quantities.dust_to_stellar_ratio_50_kpc"
->>>>>>> f9607a36
+    quantity: "derived_quantities.cold_dense_dust_to_metal_ratio_50_kpc"
     units: "dimensionless"
     start: 1e-3
     end: 5
     log: true
   y:
-<<<<<<< HEAD
-    quantity: "derived_quantities.hi_to_stellar_mass_30_kpc"
-=======
     quantity: "derived_quantities.hi_to_stellar_mass_50_kpc"
->>>>>>> f9607a36
     units: "dimensionless"
     start: 3e-2
     end: 5
@@ -89,15 +63,9 @@
       value: 5
       units: "dimensionless"
   metadata:
-<<<<<<< HEAD
     title: HI-to-stellar mass ratio vs dust-to-metal ratio in cold, dense gas
-    caption: HI to stellar mass ratio as a function of the dust-to-metal ratio in cold, dense gas ($T < 10^{4.5}\;{\rm K}$,  $n_{\rm H} > 0.1 \; {\rm cm^{-3}}$) measured in 30kpc apertures, and applying a JINGLE-like mass selection.
+    caption: HI to stellar mass ratio as a function of the dust-to-metal ratio in cold, dense gas ($T < 10^{4.5}\;{\rm K}$,  $n_{\rm H} > 0.1 \; {\rm cm^{-3}}$) measured in 50kpc apertures, and applying a JINGLE-like mass selection.
     section: Dust Scaling Relations (ISM Selection)
-=======
-    title: HI-to-stellar mass ratio vs dust-to-stellar mass ratio
-    caption: HI to stellar mass ratio as a function of the dust-to-stellar mass ratio measured in 50kpc apertures
-    section: Dust Scaling Relations
->>>>>>> f9607a36
     show_on_webpage: true
   observational_data:
     - filename: GalaxyHItoStellarFractionDusttoMetalRatio/DeLooze20_composite_median.hdf5
@@ -105,26 +73,16 @@
 hi_stellar_fraction_o_abundance_ism:
   type: "scatter"
   legend_loc: "upper right"
-<<<<<<< HEAD
-  selection_mask: "derived_quantities.jingle_galaxy_selection_30kpc"
+  selection_mask: "derived_quantities.jingle_galaxy_selection_50kpc"
   comment: "$M_{\\ast} > 10^{8} M_{\\odot}$"
   x:
-    quantity: "derived_quantities.gas_o_abundance_avglog_low_30_kpc"
-=======
-  selection_mask: "derived_quantities.is_active_50_kpc"
-  x:
     quantity: "derived_quantities.gas_o_abundance_avglog_low_50_kpc"
->>>>>>> f9607a36
     units: "dimensionless"
     start: 6.8
     end: 9.2
     log: false
   y:
-<<<<<<< HEAD
-    quantity: "derived_quantities.hi_to_stellar_mass_30_kpc"
-=======
     quantity: "derived_quantities.hi_to_stellar_mass_50_kpc"
->>>>>>> f9607a36
     units: "dimensionless"
     start: 3e-2
     end: 5
@@ -142,13 +100,8 @@
       units: "dimensionless"
   metadata:
     title: HI-to-stellar mass ratio vs Oxygen abundance
-<<<<<<< HEAD
-    caption: HI to stellar mass ratio as a function of the gas-phase Oxygen abundance measured in 30 kpc apertures, and applying a JINGLE-like mass selection.
+    caption: HI to stellar mass ratio as a function of the gas-phase Oxygen abundance measured in 50 kpc apertures, and applying a JINGLE-like mass selection.
     section: Dust Scaling Relations (ISM Selection)
-=======
-    caption: HI to stellar mass ratio as a function of the gas-phase Oxygen abundance measured in 50 kpc apertures
-    section: Dust Scaling Relations
->>>>>>> f9607a36
     show_on_webpage: true
   observational_data:
     - filename: GalaxyHItoStellarFractionMetallicity/DeLooze20_composite_median.hdf5