# Example configuration file for a COLIBRE-like simulation
# Location of your other .yml files that are passed to the
# velociraptor auto plotter (these describe your scaling)
# relation figures. Also required is the registration file
# in the case where you have non-catalogue properties
# used in the autoplotter.
auto_plotter_directory: auto_plotter
auto_plotter_registration: registration.py

# Location of the 'observational data' repository and its compiled
# contents.
observational_data_directory: ../observational_data

# Style sheet to be used throughout with plotting
matplotlib_stylesheet: mnras.mplstyle

# Jinja2 template that gets fed the swiftsimio metadata
# object for you to describe the run with.
description_template: description.html

# Location and description of additional figures
scripts:
  - filename: scripts/density_temperature.py
    caption: Density-temperature diagram. If present, dashed line represents the entropy floor (equation of state).
    output_file: density_temperature.png
    section: Density-Temperature
    title: Density-Temperature
  - filename: scripts/density_temperature_sf_fraction.py
    caption: Density-temperature diagram shaded by the mass fraction of the gas whose instantaneous star formation rate is greater than zero.
    output_file: density_temperature_sf_fraction.png
    section: Density-Temperature
    title: Density-Temperature (Star Forming Gas)
  - filename: scripts/density_temperature_metals.py
    caption: Density-temperature diagram with the pixel value weighted by the mean logarithmic metal mass fraction (absolute) in that bin. Medians are not used due to their computational complexity. If present, dashed line represents the entropy floor (equation of state).
    output_file: density_temperature_metals.png
    section: Density-Temperature
    title: Density-Temperature (Metals)
  - filename: scripts/density_temperature_dust.py
    caption: Density-temperature diagram with the pixel value weighted by the mean logarithmic dust mass fraction in that bin. Medians are not used due to their computational complexity.
    output_file: density_temperature_dust.png
    section: Density-Temperature
    title: Density-Temperature (Dust)
  - filename: scripts/density_temperature_dust_to_metals.py
    caption: Density-temperature diagram with the pixel value the ratio of dust to metals for the particles within that bin (i.e. the values are binned weighted by dust, then by metals, and those two grids are divided to produce the dust to metals ratio). Only particles with a metal mass fraction of $Z > 10^{-8}$ are plotted.
    output_file: density_temperature_dust_to_metals.png
    section: Density-Temperature
    title: Density-Temperature (Dust / Metals)
  - filename: scripts/density_temperature_dust2metal.py
    caption: Density-temperature diagram shaded by the total fraction of metals in the dust phase.
    output_file: density_temperature_dust2metal.png
    section: Density-Temperature
    title: Dust-to-metal Ratio
    additional_arguments:
      quantity_type: hydro
  - filename: scripts/density_internal_energy.py
    caption: Density-Internal Energy diagram. If present, dashed line represents the entropy floor (equation of state).
    output_file: density_internal_energy.png
    section: Density-Temperature
    title: Density-Internal Energy
  - filename: scripts/density_pressure.py
    caption: Density-pressure diagram. If present, dashed line represents the entropy floor (equation of state).
    output_file: density_pressure.png
    section: Density-Temperature
    title: Density-Pressure
  - filename: scripts/median_temperature_density.py
    caption: Median temperature as a function of density for all gas and for gas in selected metallicity ranges.
    output_file: median_temperature_density.png
    section: Density-Temperature
    title: Density-Median Temperature
  - filename: scripts/star_formation_history.py
    caption: Star formation density history plotted directly from the SFR.txt file produced by SWIFT.
    output_file: star_formation_history.png
    section: Star Formation Density History
    title: Star Formation History
  - filename: scripts/stellar_mass_evolution.py
    caption: Evolution of the stellar mass density plotted directly from the statistics.txt file produced by SWIFT.
    output_file: stellar_mass_evolution.png
    section: Star Formation History
    title: Stellar Mass Density Evolution
  - filename: scripts/HI_mass_evolution.py
    caption: Evolution of the atomic gas mass abundance plotted directly from the statistics.txt file produced by SWIFT, compared with assorted observational estimates corrected to our cosmology. The simulation data is corrected for Helium by multiplying it by 1/0.76.
    output_file: HI_mass_evolution.png
    section: Cold Gas Evolution
    title: Atomic Gas Mass Evolution
  - filename: scripts/H2_mass_evolution.py
    caption: Evolution of the molecular gas mass abundance plotted directly from the statistics.txt file produced by SWIFT, compared with assorted observational estimates.
    output_file: H2_mass_evolution.png
    section: Cold Gas Evolution
    title: Molecular Gas Mass Evolution
  - filename: scripts/metallicity_distribution.py
    caption: Metal mass fraction distribution shown for each simulation; solid lines show gas metallicity and dashed lines show the same for the stars. If present, dashed line represents the entropy floor (equation of state). The percentages in between brackets indicate what fraction of the particles is above the lower limit and hence included in the distribution.
    output_file: metallicity_distribution.png
    section: Metal Mass Fractions
    title: Metal Mass Fraction Distribution
  - filename: scripts/birth_density_distribution.py
    caption: Distributions of stellar birth densities, split by redshift. The y axis shows the number of stars per bin divided by the bin width and by the total number of stars. The dashed vertical lines show the median stellar birth-densities, while the dotted lines indicade the critical density from C. Dalla Vecchia & J. Schaye (2012) for SN min and max heating temperatures with $f_t=10$.
    title: Stellar Birth Densities
    section: Stellar Birth Properties
    output_file: birth_density_distribution.png
  - filename: scripts/birth_pressure_distribution.py
    caption: Distributions of stellar birth pressures, split by redshift. The y axis shows the number of stars per bin divided by the bin width and by the total number of stars. The dashed vertical lines show the median stellar birth-pressures.
    title: Stellar Birth Pressures
    section: Stellar Birth Properties
    output_file: birth_pressure_distribution.png
  - filename: scripts/snii_energy_fraction_distribution.py
    caption: Distribution of SNII energy fractions, split by redshift. The y-axis shows the number of stars per bin divided by the bin width and by the total number of stars. The dashed vertical lines show the median SNII energy fraction in three different redshift intervals. The dotted vertical line shows the average SNII energy fraction computed over all star particles in the simulation.
    title: SNII Energy Fraction Distribution
    section: SN Feedback Energy Fractions
    output_file: snii_energy_fraction_distribution.png
  - filename: scripts/snii_energy_fraction_birth_pressure.py
    caption: The relation between the SNII energy fraction and stellar birth pressure. The dashed vertical lines indicate the pivot birth pressure used in the simulation.
    title: SNII Energy Fraction vs. Stellar Birth Pressure
    section: SN Feedback Energy Fractions
    output_file: snii_energy_fraction_birth_pressure.png
  - filename: scripts/snii_energy_fraction_stellar_mass.py
    caption: The SNII energy fraction evaluated at the galaxy median stellar birth pressure vs. galaxy stellar mass. The solid lines indicate the median values in stellar mass bins, while the shaded regions indicate the 16-84 percentile scatter.
    title: SNII Energy Fraction vs. Galaxy Stellar Mass
    section: SN Feedback Energy Fractions
    output_file: snii_energy_fraction_stellar_mass.png
  - filename: scripts/birth_temperature_distribution.py
    caption: Distributions of stellar birth temperatures, split by redshift. The y axis shows the number of stars per bin divided by the bin width and by the total number of stars. The dashed vertical lines show the median stellar birth-temperatures.
    title: Stellar Birth Temperatures
    section: Stellar Birth Properties
    output_file: birth_temperature_distribution.png
  - filename: scripts/birth_velocity_dispersion_distribution.py
    caption: Distributions of stellar birth velocity dispersions, split by redshift. The y axis shows the number of stars per bin divided by the bin width and by the total number of stars. The dashed vertical lines show the median stellar birth velocity dispersions.
    title: Stellar Birth Velocity Dispersions
    section: Stellar Birth Properties
    output_file: birth_velocity_dispersion_distribution.png
  - filename: scripts/birth_density_metallicity.py
    caption: Stellar birth densities vs metallicity diagram. The pixel colour indicates the number of stellar particles in the pixel. At a given birth density, particles with metallicities lower than the smallest value along the Y axis are placed in the lowest-metallicity bin. MMF stands for metal mass fraction.
    title: Stellar Birth Densities-Metallicity
    section: Stellar Birth Properties
    output_file: birth_density_metallicity.png
  - filename: scripts/birth_density_redshift.py
    caption: Stellar birth densities vs birth redshift diagram. The pixel colour indicates the number of stellar particles in the pixel.
    title: Stellar Birth Densities-Birth Redshift
    section: Stellar Birth Properties
    output_file: birth_density_redshift.png
  - filename: scripts/birth_metallicity_redshift.py
    caption: Stellar metallicity vs birth redshift diagram. The pixel colour indicates the number of stellar particles in the pixel. At a given birth redshift, particles with metallicities lower than the smallest value along the X axis are placed in the lowest-metallicity bin.
    title: Stellar Metallicity-Birth Redshift
    section: Stellar Birth Properties
    output_file: metallicity_redshift.png
  - filename: scripts/birth_density_temperature.py
    caption: Stellar birth densities vs Stellar birth temperature diagram. The pixel colour indicates the number of stellar particles in the pixel.
    title: Stellar Birth Densities-Stellar Birth Temperatures
    section: Stellar Birth Properties
    output_file: birth_density_temperature.png
  - filename: scripts/last_SNII_density_distribution.py
    caption: Distributions of the gas densities recorded when the gas was last heated by SNII, split by redshift. The y axis shows the number of SNII-heated gas particles per bin divided by the bin width and by the total of SNII-heated gas particles. The dashed vertical lines show the median SNII gas-densities, while the dotted lines indicade the critical density from C. Dalla Vecchia & J. Schaye (2012) for SN min and max heating temperatures with $f_t=10$. Star particles are not included.
    title: Density of the gas heated by SNII
    section: Feedback Densities
    output_file: SNII_density_distribution.png
  - filename: scripts/last_AGN_density_distribution.py
    caption: Distributions of the gas densities recorded when the gas was last heated by AGN, split by redshift. The y axis shows the number of AGN-heated gas particles per bin divided by the bin width and by the total of AGN-heated gas particles. The dashed vertical lines show the median AGN gas-densities, while the dotted lines indicade the critical density from C. Dalla Vecchia & J. Schaye (2012) for AGN heating temperature with $f_t=10$. Star particles not included.
    title: Density of the gas heated by AGN
    section: Feedback Densities
    output_file: AGN_density_distribution.png
  - filename: scripts/gas_metallicity_evolution.py
    caption: Evolution of the metal mass in gas per unit co-moving volume.
    output_file: gas_metallicity_evolution.png
    section: Metal Evolution
    title: Gas Phase Metal Mass Density Evolution
  - filename: scripts/star_metallicity_evolution.py
    caption: Evolution of the metal mass locked in stars per unit co-moving volume.
    output_file: star_metallicity_evolution.png
    section: Metal Evolution
    title: Metal Mass Locked in Stars Density Evolution
  - filename: scripts/bh_metallicity_evolution.py
    caption: Evolution of the metal mass locked in black holes per unit co-moving volume.
    output_file: bh_metallicity_evolution.png
    section: Metal Evolution
    title: Metal Mass Locked in Black Holes Density Evolution
  - filename: scripts/bh_accretion_evolution.py
    caption: Evolution of the accretion rate onto BHs per unit co-moving volume.
    output_file: bh_accretion_evolution.png
    section: Black Holes Evolution
    title: Black Hole Accretion History
  - filename: scripts/bh_mass_evolution.py
    caption: Evolution of the BH mass per unit co-moving volume.
    output_file: bh_mass_evolution.png
    section: Black Holes Evolution
    title: Black Hole Mass History
  - filename: scripts/bh_masses.py
    caption: Relation between black hole particle (dynamical) masses and subgrid masses. The vertical dashed lines shows the primordial gas particle mass and the horizontal dashed lines corresponds to the black hole seed mass.
    output_file: bh_masses.png
    section: Black Holes
    title: Black Hole Dynanmical and Subgrid Masses
  - filename: scripts/bh_eddington_fractions.py
    caption: The relation between black hole Eddington fraction and subgrid mass.
    output_file: black_hole_eddington_fractions.png
    section: Black Holes - Growth
    title: Black Hole Eddington Fraction - Mass Relation
  - filename: scripts/bh_merger_mass_fractions.py
    caption: The fraction of subgrid mass growth through mergers versus subgrid mass.
    output_file: black_hole_merger_mass_fractions.png
    section: Black Holes - Growth
    title: Black Hole Merger Mass Fractions - Mass Relation
  - filename: scripts/bh_luminosities.py
    caption: The (instantaneous and bolometric) AGN luminosity versus subgrid mass. Note that this does not include the coupling efficiency factor, i.e. this is not the thermal heating rate.
    output_file: black_hole_luminosities.png
    section: Black Holes - Radiation
    title: Black Hole Luminosity - Mass Relation
  - filename: scripts/bh_thermal_energies.py
    caption: The total AGN injected thermal energies (over the BH lifetime) versus subgrid mass.
    output_file: black_hole_thermal_energies.png
    section: Black Holes - Radiation
    title: Black Hole Thermal Energy - Mass Relation
  - filename: scripts/bh_bolometric_luminosity_functions.py
    caption: The AGN bolometric luminosity function calculated from the accretion rates and radiative efficiencies. The observational data is inferred from different bands using correction factors.
    output_file: AGN_bolometric_luminosity_function.png
    section: Black Holes - Radiation
    title: Black Hole AGN Bolometric Luminosity Function
  - filename: scripts/bh_thermal_heatings.py
    caption: The total number of particles heated by AGN thermal feedback (over the BH lifetime) versus subgrid mass.
    output_file: black_hole_thermal_heatings.png
    section: Black Holes - Radiation
    title: Black Hole AGN Heating Events - Mass Relation
  - filename: scripts/gas_masses.py
    caption: Gas Particle Masses with the threshold for splitting indicated by the vertical dashed line.
    output_file: gas_masses.png
    section: Histograms
    title: Gas Particle Masses
  - filename: scripts/gas_smoothing_lengths.py
    caption: Gas Particle Comoving Smoothing Lengths with the minimal smoothing length indicated by the vertical dashed line.
    output_file: gas_smoothing_lengths.png
    section: Histograms
    title: Gas Particle Smoothing Lengths
  - filename: scripts/gas_minimal_smoothing_lengths.py
    caption: Gas Particle Comoving Minimal Smoothing Lengths reached during the simulation, split by redshifts at which these minimal smoothing lengths were reached and normalised by the gravitational softening length (at the corresponding redshift). The minimal allowed ratio between smoothing length and gravitational softening length is indicated by the vertical dashed line. The normalisation by the softening includes the factor of 3 to convert from the Plummer-equivalent softening length, which is specified in the parameter file. The normalisation also accounts for the factor of $\gamma_{\rm kernel} \approx 2$, which relates the smoothing length to the extent of an SPH kernel.
    output_file: gas_minimal_smoothing_lengths.png
    section: Histograms
    title: Gas Particle Minimal Smoothing Lengths
  - filename: scripts/gas_minimal_smoothing_length_redshift.py
    caption: Gas Particle Comoving Minimal Smoothing Lengths versus Redshifts at which these minimal smoothing lengths were reached. The black dashed and black dotted curves indicate, respectively, the minimum allowed smoothing length and gravitational softening length at a given redshift.
    output_file: gas_hmin_redshift.png
    section: Histograms
    title: Gas Particle Minimal Smoothing Lengths vs. Redshift
  - filename: scripts/number_of_agn_thermal_injections.py
    caption: The cumulative number of black holes (summed from right to left) with a given total number of thermal energy injections (less than or equal to the number of particles heated) the black hole has had throughout the simulation.
    output_file: num_agn_thermal_injections.png
    section: Black Holes
    title: Cumulative number of AGN thermal injections
  - filename: scripts/max_temperatures.py
    caption: Maximal temperature recorded by gas particles throughout the entire simulation.
    output_file: gas_max_temperatures.png
    section: Maximal Temperatures
    title: Maximal Temperature reached by gas particles
  - filename: scripts/max_temperature_redshift.py
    caption: The maximal temperatures reached by all star and gas particles (density given by the colour map) against the redshift at which they were at that temperature.
    output_file: max_temperature_redshift.png
    section: Maximal Temperatures
    title: Maximal Temperature-Redshift
  - filename: scripts/particle_updates_step_cost.py
    caption: Wall-clock time to run a time-step as a function of the number of gas particles updated. The tracks at the top correspond to steps where the tree is rebuilt, i/o is performed, FoF is run or other non-regular operations are done.
    title: Wall-clock time per gas particle updates.
    section: Run Performance
    output_file: particle_updates_step_cost.png
  - filename: scripts/wallclock_simulation_time.py
    caption: The cosmic time as a function of the wall-clock time.
    title: Cosmic time vs. wall-clock time
    section: Run Performance
    output_file: wallclock_simulation_time.png
  - filename: scripts/wallclock_number_of_steps.py
    caption: The cumulative number of the simulation time-steps as a function of the wall-clock time.
    title: The number of steps vs. wall-clock time
    section: Run Performance
    output_file: wallclock_number_of_steps.png
  - filename: scripts/simulation_time_number_of_steps.py
    caption: The cumulative number of the simulation time-steps as a function of the cosmic time.
    title: Number of steps vs. cosmic time
    section: Run Performance
    output_file: simulation_time_number_of_steps.png
  - filename: scripts/wallclock_timebin_hist.py
    caption: Total wall-clock time spent in each of the different simulation time-bins.
    title: Wall-clock time per time-bin
    section: Run Performance
    output_file: wallclock_timebin_hist.png
  - filename: scripts/deadtime_timebin_hist.py
    caption: Dead time fraction in each simulation time-bin.
    title: Deadtime fraction per time-bin
    section: Run Performance
    output_file: deadtime_timebin_hist.png
  - filename: scripts/stepsize_deadtime.py
    caption: Dead time fraction as a function of number of updates per rank.
    title: Step size vs deadtime fraction
    section: Run Performance
    output_file: stepsize_deadtime.png
  - filename: scripts/deadtime_evolution.py
    caption: Evolution of the dead time fraction as a function of scale factor. The dashed line represents the average dead time over the entire run.
    title: Dead time fraction vs scale factor
    section: Run Performance
    output_file: deadtime_evolution.png
  - filename: scripts/density_temperature_species.py
    caption: Density-temperature diagram shaded by H$_2$ mass fraction. The fraction is computed as the H$_2$ mass contained in each cell over the mass of gas in that cell.
    output_file: density_temperature_H2.png
    section: Hydrogen Phase Density-Temperature
    title: H$_2$
    additional_arguments:
      hydrogen_species: H2
  - filename: scripts/density_temperature_species.py
    caption: Density-temperature diagram shaded by HI mass fraction. The fraction is computed as the HI mass contained in each cell over the mass of gas in that cell.
    output_file: density_temperature_HI.png
    section: Hydrogen Phase Density-Temperature
    title: HI
    additional_arguments:
      hydrogen_species: HI
  - filename: scripts/density_temperature_species.py
    caption: Density-temperature diagram shaded by HII mass fraction. The fraction is computed as the HII mass contained in each cell over the mass of gas in that cell.
    output_file: density_temperature_HII.png
    section: Hydrogen Phase Density-Temperature
    title: HII
    additional_arguments:
      hydrogen_species: HII
  - filename: scripts/density_species_interp.py
    caption: Co-plot of species fractions (left y-axis) and the dust-to-metal ratio (right y-axis) as a function opf gas density. If available, solid green line shows explicitly modelled dust-to-metal ratio, while dashed green is interpolated from the Ploeckinger+20 tables.
    output_file: density_vs_species_fraction.png
    section: Hydrogen Phases
    title: Hydrogen Phase Fractions
    additional_arguments:
      cooling_tables: /cosma7/data/dp004/wmfw23/colibre_dust/coolingtables/UV_dust1_CR1_G1_shield1.hdf5
      quantity_type: hydro
  - filename: scripts/density_species_depletions.py
    caption: Co-plot of species fractions (left y-axis) and the dust-to-metal ratio (right y-axis) as a function of gas density. If available, solid green line shows explicitly modelled dust-to-metal ratio, while dashed green is interpolated from the Ploeckinger+20 tables.
    output_file: density_vs_species_fraction_depletions.png
    section: Hydrogen Phases
    title: Hydrogen Phase Fractions (Depletion Fraction)
    additional_arguments:
      quantity_type: hydro
  - filename: scripts/density_species_diffuse.py
    caption: Co-plot of species fractions (left y-axis) and the dust-to-metal ratio (right y-axis) as a function of gas density. If available, solid green line shows explicitly modelled dust-to-metal ratio, while dashed green is interpolated from the Ploeckinger+20 tables.
    output_file: density_vs_species_fraction_diffuse.png
    section: Hydrogen Phases
    title: Hydrogen Phase Fractions (Diffuse Fraction)
    additional_arguments:
      quantity_type: hydro
  - filename: scripts/last_SNII_kick_velocity_distribution.py
    caption: Distributions of SNII kick velocities experienced by the gas recorded when the gas was last kicked by SNII, split by redshift. The y axis shows the number of SNII-kicked gas particles per bin divided by the bin width and by the total of SNII-kicked gas particles. The dashed vertical lines show the median kick velocitites, while the dotted lines indicade the target kick velocity. Star particles are not included.
    output_file: SNII_last_kick_velocity_distribution.png
    section: Feedback kick velocities
    title: Kick velocity distribution at last SNII
  - filename: scripts/max_SNII_kick_velocities.py
    caption: Maximal SNII kick velocities by experienced by particles in SNII kinetic feedback throughout the entire simulation.
    output_file: SNII_maximal_kick_velocities.png
    section: Feedback kick velocities
    title: Maximal SNII kick velocity
  - filename: scripts/stellar_abundances.py
    caption: '[Fe/H] vs [C/Fe] using Asplund et al. (2009) values for [Fe/H]Sun = 7.5 and [C/H]Sun = 8.43. The median [C/Fe] vs median [Fe/H] is indicated by the solid curve(s). The scatter points show abundances of individual stellar particles. The observational data for MW compiles the data from the GALAH survey (Buder et al. 2021). Contours use a log scale with 0.04 bin size and a minimum star count of 10. All recommended flags are applied to GALAH data to select stars (SN, FE/H and X/Fe quality flags). The arrows at [Fe/H]=-4 indicate the median value of [C/Fe] of gas with [Fe/H]<-4.'
    output_file: stellar_abundances_FeH_CFe_GALAH.png
    section: Stellar Metal Abundances
    title: '[Fe/H] vs [C/Fe]'
    additional_arguments:
      xvar: Fe_H
      yvar: C_Fe
      dataset: GALAH
  - filename: scripts/stellar_abundances.py
    caption: '[Fe/H] vs [C/Fe] using Asplund et al. (2009) values for [Fe/H]Sun = 7.5 and [C/H]Sun = 8.43. The median [C/Fe] vs median [Fe/H] is indicated by the solid curve(s). The scatter points show abundances of individual stellar particles. The observational data for MW compiles the data from the APOGEE survey (Holtzman et al. 2018) and AstroNN added-value catalog (Leung, H.W. & Bovy, Jo 2019b). We create 6 stellar distributions by selecting stars from APOGEE based on galactocentric radial & azimuthal cuts, and combine them in order to derive a joint stellar abundance distribution that gives less weight to stars in the solar vicinity. The resulting contours use a log scale with 0.2 bin size. The arrows at [Fe/H]=-4 indicate the median value of [C/Fe] of gas with [Fe/H]<-4.'
    output_file: stellar_abundances_FeH_CFe_APOGEE.png
    section: Stellar Metal Abundances
    title: '[Fe/H] vs [C/Fe]'
    additional_arguments:
      xvar: Fe_H
      yvar: C_Fe
      dataset: APOGEE
  - filename: scripts/stellar_abundances.py
    caption: '[Fe/H] vs [C/O] using Asplund et al. (2009) values for [O/H]Sun = 8.69 and [C/H]Sun = 8.43. The median [C/O] vs median [Fe/H] is indicated by the solid curve(s). The scatter points show abundances of individual stellar particles. The observational data for MW compiles the data from the APOGEE survey (Holtzman et al. 2018) and AstroNN added-value catalog (Leung, H.W. & Bovy, Jo 2019b). We create 6 stellar distributions by selecting stars from APOGEE based on galactocentric radial & azimuthal cuts, and combine them in order to derive a joint stellar abundance distribution that gives less weight to stars in the solar vicinity. The resulting contours use a log scale with 0.2 bin size. The arrows at [Fe/H]=-4 indicate the median value of [C/O] of gas with [Fe/H]<-4.'
    output_file: stellar_abundances_FeH_CO_APOGEE.png
    section: Stellar Metal Abundances
    title: '[Fe/H] vs [C/O]'
    additional_arguments:
      xvar: Fe_H
      yvar: C_O
      dataset: APOGEE
  - filename: scripts/stellar_abundances.py
    caption: '[O/H] vs [C/O] using Asplund et al. (2009) values for [O/H]Sun = 8.69 and [C/H]Sun = 8.43. The median [C/O] vs median [O/H] is indicated by the solid curve(s). The scatter points show abundances of individual stellar particles. The observational data for MW compiles the data from the APOGEE survey (Holtzman et al. 2018) and AstroNN added-value catalog (Leung, H.W. & Bovy, Jo 2019b). We create 6 stellar distributions by selecting stars from APOGEE based on galactocentric radial & azimuthal cuts, and combine them in order to derive a joint stellar abundance distribution that gives less weight to stars in the solar vicinity. The resulting contours use a log scale with 0.2 bin size. The arrows at [O/H]=-4 indicate the median value of [C/O] of gas with [O/H]<-4.'
    output_file: stellar_abundances_OH_CO_APOGEE.png
    section: Stellar Metal Abundances
    title: '[O/H] vs [C/O]'
    additional_arguments:
      xvar: O_H
      yvar: C_O
      dataset: APOGEE
  - filename: scripts/stellar_abundances.py
    caption: '[Fe/H] vs [N/Fe] using Asplund et al. (2009) values for [Fe/H]Sun = 7.5 and [N/H]Sun = 7.83. The median [N/Fe] vs median [Fe/H] is indicated by the solid curve(s). The scatter points show abundances of individual stellar particles. The observational data for MW compiles the data from the APOGEE survey (Holtzman et al. 2018) and AstroNN added-value catalog (Leung, H.W. & Bovy, Jo 2019b). We create 6 stellar distributions by selecting stars from APOGEE based on galactocentric radial & azimuthal cuts, and combine them in order to derive a joint stellar abundance distribution that gives less weight to stars in the solar vicinity. The resulting contours use a log scale with 0.2 bin size. The arrows at [Fe/H]=-4 indicate the median value of [N/Fe] of gas with [Fe/H]<-4.'
    output_file: stellar_abundances_FeH_NFe_APOGEE.png
    section: Stellar Metal Abundances
    title: '[Fe/H] vs [N/Fe]'
    additional_arguments:
      xvar: Fe_H
      yvar: N_Fe
      dataset: APOGEE
  - filename: scripts/stellar_abundances.py
    caption: '[O/H] vs [N/O] using Asplund et al. (2009) values for [O/H]Sun = 8.69 and [N/H]Sun = 7.83. The median [N/O] vs median [O/H] is indicated by the solid curve(s). The scatter points show abundances of individual stellar particles. The observational data for MW compiles the data from the APOGEE survey (Holtzman et al. 2018) and AstroNN added-value catalog (Leung, H.W. & Bovy, Jo 2019b). We create 6 stellar distributions by selecting stars from APOGEE based on galactocentric radial & azimuthal cuts, and combine them in order to derive a joint stellar abundance distribution that gives less weight to stars in the solar vicinity. The resulting contours use a log scale with 0.2 bin size. The arrows at [O/H]=-4 indicate the median value of [N/O] of gas with [O/H]<-4.'
    output_file: stellar_abundances_OH_NO_APOGEE.png
    section: Stellar Metal Abundances
    title: '[O/H] vs [N/O]'
    additional_arguments:
      xvar: O_H
      yvar: N_O
      dataset: APOGEE
  - filename: scripts/stellar_abundances.py
    caption: '[Fe/H] vs [N/O] using Asplund et al. (2009) values for [Fe/H]Sun = 7.5, [N/H]Sun = 7.83 and [O/H]Sun = 8.69. The median [N/O] vs median [Fe/H] is indicated by the solid curve(s). The scatter points show abundances of individual stellar particles. The observational data for MW compiles the data from the APOGEE survey (Holtzman et al. 2018) and AstroNN added-value catalog (Leung, H.W. & Bovy, Jo 2019b). We create 6 stellar distributions by selecting stars from APOGEE based on galactocentric radial & azimuthal cuts, and combine them in order to derive a joint stellar abundance distribution that gives less weight to stars in the solar vicinity. The resulting contours use a log scale with 0.2 bin size. The arrows at [Fe/H]=-4 indicate the median value of [N/O] of gas with [O/H]<-4.'
    output_file: stellar_abundances_FeH_NO_APOGEE.png
    section: Stellar Metal Abundances
    title: '[Fe/H] vs [N/O]'
    additional_arguments:
      xvar: Fe_H
      yvar: N_O
      dataset: APOGEE
  - filename: scripts/stellar_abundances.py
    caption: '[Fe/H] vs [O/Fe] using Asplund et al. (2009) values for [Fe/H]Sun = 7.5 and [O/H]Sun = 8.69. The median [O/Fe] vs median [Fe/H] is indicated by the solid curve(s). The scatter points show abundances of individual stellar particles. The observational data for MW compiles the data from the GALAH survey (Buder et al. 2021). Contours use a log scale with 0.04 bin size and a minimum star count of 10. All recommended flags are applied to GALAH data to select stars (SN, FE/H and X/Fe quality flags). The arrows at [Fe/H]=-4 indicate the median value of [O/Fe] of gas with [Fe/H]<-4.'
    output_file: stellar_abundances_FeH_OFe_GALAH.png
    section: Stellar Metal Abundances
    title: '[Fe/H] vs [O/Fe]'
    additional_arguments:
      xvar: Fe_H
      yvar: O_Fe
      dataset: GALAH
  - filename: scripts/stellar_abundances.py
    caption: '[Fe/H] vs [O/Fe] using Asplund et al. (2009) values for [Fe/H]Sun = 7.5 and [O/H]Sun = 8.69. The median [O/Fe] vs median [Fe/H] is indicated by the solid curve(s). The scatter points show abundances of individual stellar particles. The observational data for MW compiles the data from the APOGEE survey (Holtzman et al. 2018) and AstroNN added-value catalog (Leung, H.W. & Bovy, Jo 2019b). We create 6 stellar distributions by selecting stars from APOGEE based on galactocentric radial & azimuthal cuts, and combine them in order to derive a joint stellar abundance distribution that gives less weight to stars in the solar vicinity. The resulting contours use a log scale with 0.2 bin size. The arrows at [Fe/H]=-4 indicate the median value of [O/Fe] of gas with [Fe/H]<-4.'
    output_file: stellar_abundances_FeH_OFe_APOGEE.png
    section: Stellar Metal Abundances
    title: '[Fe/H] vs [O/Fe]'
    additional_arguments:
      xvar: Fe_H
      yvar: O_Fe
      dataset: APOGEE
  - filename: scripts/stellar_abundances.py
    caption: '[Fe/H] vs [O/Fe] using Asplund et al. (2009) values for [Fe/H]Sun = 7.5 and [O/H]Sun = 8.69. The median [O/Fe] vs median [Fe/H] is indicated by the solid curve(s). The scatter points show abundances of individual stellar particles. The observational data for MW compiles the works of Mishenina+99, Israelian+98, Cayrel+04, Bai+04, Zhang+05, Koch+08. Most of these works assume Grevesser & Anders (1989) values for solar metallicity, their were corrected  to Asplund+09. Additional data includes Fornax (Letarte+07), Carina (Kock+05), Sculptor (Geisler+05) and  Sagittarious (Sbordone+07). The arrows at [Fe/H]=-4 indicate the median value of [O/Fe] of gas with [Fe/H]<-4.'
    output_file: stellar_abundances_FeH_OFe.png
    section: Stellar Metal Abundances
    title: '[Fe/H] vs [O/Fe]'
    additional_arguments:
      xvar: Fe_H
      yvar: O_Fe
  - filename: scripts/stellar_abundances.py
    caption: '[Fe/H] vs [Ne/Fe] using Asplund et al. (2009) values for [Fe/H]Sun = 7.5 and [Ne/H]Sun = 7.93. The median [Ne/Fe] vs median [Fe/H] is indicated by the solid curve(s). The scatter points show abundances of individual stellar particles. The arrows at [Fe/H]=-4 indicate the median value of [Ne/Fe] of gas with [Fe/H]<-4.'
    output_file: stellar_abundances_FeH_NeFe.png
    section: Stellar Metal Abundances
    title: '[Fe/H] vs [Ne/Fe]'
    additional_arguments:
      xvar: Fe_H
      yvar: Ne_Fe
  - filename: scripts/stellar_abundances.py
    caption: '[Fe/H] vs [Mg/Fe] using Asplund et al. (2009) values for [Fe/H]Sun = 7.5 and [Mg/H]Sun = 7.6. The median [Mg/Fe] vs median [Fe/H] is indicated by the solid curve(s). The scatter points show abundances of individual stellar particles. The observational data for MW compiles the data from the GALAH survey (Buder et al. 2021). Contours use a log scale with 0.04 bin size and a minimum star count of 10. All recommended flags are applied to GALAH data to select stars (SN, FE/H and X/Fe quality flags). The arrows at [Fe/H]=-4 indicate the median value of [Mg/Fe] of gas with [Fe/H]<-4.'
    output_file: stellar_abundances_FeH_MgFe_GALAH.png
    section: Stellar Metal Abundances
    title: '[Fe/H] vs [Mg/Fe]'
    additional_arguments:
      xvar: Fe_H
      yvar: Mg_Fe
      dataset: GALAH
  - filename: scripts/stellar_abundances.py
    caption: '[Fe/H] vs [Mg/Fe] using Asplund et al. (2009) values for [Fe/H]Sun = 7.5 and [Mg/H]Sun = 7.6. The median [Mg/Fe] vs median [Fe/H] is indicated by the solid curve(s). The scatter points show abundances of individual stellar particles. The observational data for MW compiles the data from the APOGEE survey (Holtzman et al. 2018) and AstroNN added-value catalog (Leung, H.W. & Bovy, Jo 2019b). We create 6 stellar distributions by selecting stars from APOGEE based on galactocentric radial & azimuthal cuts, and combine them in order to derive a joint stellar abundance distribution that gives less weight to stars in the solar vicinity. The resulting contours use a log scale with 0.2 bin size. The arrows at [Fe/H]=-4 indicate the median value of [Mg/Fe] of gas with [Fe/H]<-4.'
    output_file: stellar_abundances_FeH_MgFe_APOGEE.png
    section: Stellar Metal Abundances
    title: '[Fe/H] vs [Mg/Fe]'
    additional_arguments:
      xvar: Fe_H
      yvar: Mg_Fe
      dataset: APOGEE
  - filename: scripts/stellar_abundances.py
    caption: '[Fe/H] vs [Mg/Fe] using Asplund et al. (2009) values for [Fe/H]Sun = 7.5 and [Mg/H]Sun = 7.6. The median [Mg/Fe] vs median [Fe/H] is indicated by the solid curve(s). The scatter points show abundances of individual stellar particles. The observational data for MW, Carina, Fornax, Sculptor and Sagittarious corresponds to a data compilation presented by Tolstoy, Hill & Tosi (2009) and extracted by Rob Crain. Note solar metallicity of Grevesser & Anders (1989) was corrected to Asplund+09. The arrows at [Fe/H]=-4 indicate the median value of [Mg/Fe] of gas with [Fe/H]<-4.'
    output_file: stellar_abundances_FeH_MgFe.png
    section: Stellar Metal Abundances
    title: '[Fe/H] vs [Mg/Fe]'
    additional_arguments:
      xvar: Fe_H
      yvar: Mg_Fe
  - filename: scripts/stellar_abundances.py
    caption: '[Fe/H] vs [Si/Fe] using Asplund et al. (2009) values for [Fe/H]Sun = 7.5 and [Si/H]Sun = 7.51. The median [Si/Fe] vs median [Fe/H] is indicated by the solid curve(s). The scatter points show abundances of individual stellar particles. The observational data for MW compiles the data from the GALAH survey (Buder et al. 2021). Contours use a log scale with 0.04 bin size and a minimum star count of 10. All recommended flags are applied to GALAH data to select stars (SN, FE/H and X/Fe quality flags). The arrows at [Fe/H]=-4 indicate the median value of [Si/Fe] of gas with [Fe/H]<-4.'
    output_file: stellar_abundances_FeH_SiFe_GALAH.png
    section: Stellar Metal Abundances
    title: '[Fe/H] vs [Si/Fe]'
    additional_arguments:
      xvar: Fe_H
      yvar: Si_Fe
      dataset: GALAH
  - filename: scripts/stellar_abundances.py
    caption: '[Fe/H] vs [Sr/Fe] using Asplund et al. (2009) values for [Fe/H]Sun = 7.5 and [Sr/H]Sun = 2.87. The median [Sr/Fe] vs median [Fe/H] is indicated by the solid curve(s). The scatter points show abundances of individual stellar particles. The arrows at [Fe/H]=-4 indicate the median value of [Sr/Fe] of gas with [Fe/H]<-4.'
    output_file: stellar_abundances_FeH_SrFe.png
    section: Stellar Metal Abundances
    title: '[Fe/H] vs [Sr/Fe]'
    additional_arguments:
      xvar: Fe_H
      yvar: Sr_Fe
  - filename: scripts/stellar_abundances.py
    caption: '[Fe/H] vs [Ba/Fe] using Asplund et al. (2009) values for [Fe/H]Sun = 7.5 and [Ba/H]Sun = 2.18. The median [Ba/Fe] vs median [Fe/H] is indicated by the solid curve(s). The scatter points show abundances of individual stellar particles. The observational data for MW compiles the data from the GALAH survey (Buder et al. 2021). Contours use a log scale with 0.04 bin size and a minimum star count of 10. All recommended flags are applied to GALAH data to select stars (SN, FE/H and X/Fe quality flags). The arrows at [Fe/H]=-4 indicate the median value of [Ba/Fe] of gas with [Fe/H]<-4.'
    output_file: stellar_abundances_FeH_BaFe_GALAH.png
    section: Stellar Metal Abundances
    title: '[Fe/H] vs [Ba/Fe]'
    additional_arguments:
      xvar: Fe_H
      yvar: Ba_Fe
      dataset: GALAH
  - filename: scripts/stellar_abundances.py
    caption: '[Fe/H] vs [Eu/Fe] using Asplund et al. (2009) values for [Fe/H]Sun = 7.5 and [Eu/H]Sun = 0.52. The median [Eu/Fe] vs median [Fe/H] is indicated by the solid curve(s). The scatter points show abundances of individual stellar particles. The observational data for MW compiles the data from the GALAH survey (Buder et al. 2021). Contours use a log scale with 0.04 bin size and a minimum star count of 10. All recommended flags are applied to GALAH data to select stars (SN, FE/H and X/Fe quality flags). The arrows at [Fe/H]=-4 indicate the median value of [Eu/Fe] of gas with [Fe/H]<-4.'
    output_file: stellar_abundances_FeH_EuFe_GALAH.png
    section: Stellar Metal Abundances
    title: '[Fe/H] vs [Eu/Fe]'
    additional_arguments:
      xvar: Fe_H
      yvar: Eu_Fe
      dataset: GALAH
  - filename: scripts/stellar_abundances.py
    caption: '[O/H] vs [O/Fe] using Asplund et al. (2009) values for [Fe/H]Sun = 7.5 and [O/H]Sun = 8.69. The median [O/Fe] vs median [O/H] is indicated by the solid curve(s). The scatter points show abundances of individual stellar particles. The observational data for MW compiles the data from the APOGEE survey (Holtzman et al. 2018) and AstroNN added-value catalog (Leung, H.W. & Bovy, Jo 2019b). We create 6 stellar distributions by selecting stars from APOGEE based on galactocentric radial & azimuthal cuts, and combine them in order to derive a joint stellar abundance distribution that gives less weight to stars in the solar vicinity. The resulting contours use a log scale with 0.2 bin size. The arrows at [O/H]=-4 indicate the median value of [O/Fe] of gas with [O/H]<-4.'
    output_file: stellar_abundances_OH_OFe_APOGEE.png
    section: Stellar Metal Abundances
    title: '[O/H] vs [O/Fe]'
    additional_arguments:
      xvar: O_H
      yvar: O_Fe
      dataset: APOGEE
  - filename: scripts/stellar_abundances.py
    caption: '[O/H] vs [Mg/Fe] using Asplund et al. (2009) values for [O/H]Sun = 8.69 and [Mg/H]Sun = 7.6. The median [Mg/Fe] vs median [O/H] is indicated by the solid curve(s). The scatter points show abundances of individual stellar particles. The observational data for MW compiles the data from the APOGEE survey (Holtzman et al. 2018) and AstroNN added-value catalog (Leung, H.W. & Bovy, Jo 2019b). We create 6 stellar distributions by selecting stars from APOGEE based on galactocentric radial & azimuthal cuts, and combine them in order to derive a joint stellar abundance distribution that gives less weight to stars in the solar vicinity. The resulting contours use a log scale with 0.2 bin size. The arrows at [O/H]=-4 indicate the median value of [Mg/Fe] of gas with [O/H]<-4.'
    output_file: stellar_abundances_OH_MgFe_APOGEE.png
    section: Stellar Metal Abundances
    title: '[O/H] vs [Mg/Fe]'
    additional_arguments:
      xvar: O_H
      yvar: Mg_Fe
      dataset: APOGEE
  - filename: scripts/stellar_abundances.py
    caption: 'The mass fraction of Fe from SNIa vs [Fe/H] using Asplund et al. (2009) values for [Fe/H]Sun = 7.5. The median SNIa Fe fraction vs median [Fe/H] is indicated by the solid curve(s). The scatter points show abundances of individual stellar particles.'
    output_file: stellar_abundances_FeH_Fe_snia_fraction.png
    section: Stellar Metal Abundances
    title: 'Fraction of Fe from SNIa vs [Fe/H]'
    additional_arguments:
      xvar: Fe_H
      yvar: Fe_SNIa_fraction
  - filename: scripts/stellar_abundances.py
    caption: 'The mass fraction of Fe from SNIa vs [O/H] using Asplund et al. (2009) values for [O/H]Sun = 8.69. The median SNIa Fe fraction vs median [O/H] is indicated by the solid curve(s). The scatter points show abundances of individual stellar particles.'
    output_file: stellar_abundances_OH_Fe_snia_fraction.png
    section: Stellar Metal Abundances
    title: 'Fraction of Fe from SNIa vs [O/H]'
    additional_arguments:
      xvar: O_H
      yvar: Fe_SNIa_fraction
  - filename: scripts/column_density_distribution_function.py
    title:
      - HI Column Density Distribution Function (full box, full range)
      - HI Column Density Distribution Function (half box, full range)
      - HI Column Density Distribution Function (full box, reduced range)
      - HI Column Density Distribution Function (half box, reduced range)
    caption:
      - 'The column density distribution function of neutral hydrogen computed by projecting the entire box along the z-axis, corrected for the size of the box in redshift space.'
      - 'The column density distribution function of neutral hydrogen computed by splitting the box in half along the z-axis and projecting each half separately, also along the z-axis. Corrected for the size of the box in redshift space.'
      - 'The column density distribution function of neutral hydrogen computed by projecting the entire box along the z-axis, corrected for the size of the box in redshift space.'
      - 'The column density distribution function of neutral hydrogen computed by splitting the box in half along the z-axis and projecting each half separately, also along the z-axis. Corrected for the size of the box in redshift space.'
    output_file:
      - column_density_distribution_function_chunk1_full_range_HI.png
      - column_density_distribution_function_chunk2_full_range_HI.png
      - column_density_distribution_function_chunk1_reduced_range_HI.png
      - column_density_distribution_function_chunk2_reduced_range_HI.png
    section: Column Densities
    additional_arguments:
      element: hydrogen
      species: HI
      parallel: True
  - filename: scripts/column_density_distribution_function.py
    title:
      - HeII Column Density Distribution Function (full box, full range)
      - HeII Column Density Distribution Function (half box, full range)
      - HeII Column Density Distribution Function (full box, reduced range)
      - HeII Column Density Distribution Function (half box, reduced range)
    caption:
      - 'The column density distribution function of singly-ionized helium computed by projecting the entire box along the z-axis, corrected for the size of the box in redshift space.'
      - 'The column density distribution function of singly-ionized helium computed by splitting the box in half along the z-axis and projecting each half separately, also along the z-axis. Corrected for the size of the box in redshift space.'
      - 'The column density distribution function of singly-ionized helium computed by projecting the entire box along the z-axis, corrected for the size of the box in redshift space.'
      - 'The column density distribution function of singly-ionized helium computed by splitting the box in half along the z-axis and projecting each half separately, also along the z-axis. Corrected for the size of the box in redshift space.'
    output_file:
      - column_density_distribution_function_chunk1_full_range_HeII.png
      - column_density_distribution_function_chunk2_full_range_HeII.png
      - column_density_distribution_function_chunk1_reduced_range_HeII.png
      - column_density_distribution_function_chunk2_reduced_range_HeII.png
    section: Column Densities
    additional_arguments:
      element: helium
      species: HeII
      parallel: True
  - filename: scripts/cosmic_SNIa_rate.py
    title: 'Cosmic SNIa rate'
    caption: SNIa rate history plotted directly from the SNIa.txt file produced by SWIFT.
    section: SNIa Rate
    output_file: SNIa_rate_history.png
  - filename: scripts/dust_to_metal_ratio.py
    caption: Ratio of dust to metal for cold dense gas.
    output_file: dust_to_metal_ratio.png
    section: Dust Depletion Relations
    title: Dust to Metal Ratio
  - filename: scripts/dust_mass_evolution.py
    caption: Evolution of the dust mass density plotted directly from the statistics.txt file produced by SWIFT.
    output_file: dust_mass_evolution.png
    section: Dust Evolution
    title: Dust Mass Density Evolution
  - filename: scripts/passive_active_stellar_metallicity_difference.py
    caption: The stellar metallicity difference between passive and active central galaxies. The passive (active) metallicity is given by the median metallicity of all galaxies in the mass bin which satisfy the definition of passive (active) galaxies from Lyu+23.
    output_file: passive_active_stellar_metallicity_difference.png
    section: Stellar Metallicity
    title: Stellar Metallicity Difference Passive vs. Active Galaxies
<<<<<<< HEAD
  - filename: scripts/effective_snii_energy_fraction_distribution.py
    caption: Distribution of effective SNII energy fractions, split by redshift. Effective SNII feedback accounts for the increased number of SNII feedback events due to a variable top heavy IMF. The y-axis shows the number of stars per bin divided by the bin width and by the total number of stars. The dashed vertical lines show the median SNII energy fraction in three different redshift intervals. The dotted vertical line shows the average SNII energy fraction computed over all star particles in the simulation.
    title: Effective SNII Energy Fraction Distribution
    section: vIMF Diagnostic Plots
    output_file: effective_snii_energy_fraction_distribution.png
  - filename: scripts/vimf_slope_birth_density.py
    caption: The relation between the IMF high mass ($> 0.5 M_{\u2609}$) slope and and stellar birth density. The dashed vertical lines indicate the pivot birth density used in the simulation.
    title: IMF slope vs. Stellar Birth Density
    section: vIMF Diagnostic Plots
    output_file: vimf_top_heavy_slope.png
=======
  - filename: scripts/satellite_fraction.py
    title:
      - Satellite Fraction
      - Satellite Fraction (Passive galaxies)
    caption:
      - 'The fraction of galaxies which are satellites as a function of their stellar mass'
      - 'The fraction of passive galaxies which are satellites as a function of their stellar mass'
    output_file:
      - satellite_fraction.png
      - satellite_fraction_passive.png
    section: Satellite Fraction
>>>>>>> cb1bc586
<|MERGE_RESOLUTION|>--- conflicted
+++ resolved
@@ -599,18 +599,6 @@
     output_file: passive_active_stellar_metallicity_difference.png
     section: Stellar Metallicity
     title: Stellar Metallicity Difference Passive vs. Active Galaxies
-<<<<<<< HEAD
-  - filename: scripts/effective_snii_energy_fraction_distribution.py
-    caption: Distribution of effective SNII energy fractions, split by redshift. Effective SNII feedback accounts for the increased number of SNII feedback events due to a variable top heavy IMF. The y-axis shows the number of stars per bin divided by the bin width and by the total number of stars. The dashed vertical lines show the median SNII energy fraction in three different redshift intervals. The dotted vertical line shows the average SNII energy fraction computed over all star particles in the simulation.
-    title: Effective SNII Energy Fraction Distribution
-    section: vIMF Diagnostic Plots
-    output_file: effective_snii_energy_fraction_distribution.png
-  - filename: scripts/vimf_slope_birth_density.py
-    caption: The relation between the IMF high mass ($> 0.5 M_{\u2609}$) slope and and stellar birth density. The dashed vertical lines indicate the pivot birth density used in the simulation.
-    title: IMF slope vs. Stellar Birth Density
-    section: vIMF Diagnostic Plots
-    output_file: vimf_top_heavy_slope.png
-=======
   - filename: scripts/satellite_fraction.py
     title:
       - Satellite Fraction
@@ -622,4 +610,13 @@
       - satellite_fraction.png
       - satellite_fraction_passive.png
     section: Satellite Fraction
->>>>>>> cb1bc586
+  - filename: scripts/effective_snii_energy_fraction_distribution.py
+    caption: Distribution of effective SNII energy fractions, split by redshift. Effective SNII feedback accounts for the increased number of SNII feedback events due to a variable top heavy IMF. The y-axis shows the number of stars per bin divided by the bin width and by the total number of stars. The dashed vertical lines show the median SNII energy fraction in three different redshift intervals. The dotted vertical line shows the average SNII energy fraction computed over all star particles in the simulation.
+    title: Effective SNII Energy Fraction Distribution
+    section: vIMF Diagnostic Plots
+    output_file: effective_snii_energy_fraction_distribution.png
+  - filename: scripts/vimf_slope_birth_density.py
+    caption: The relation between the IMF high mass ($> 0.5 M_{\u2609}$) slope and and stellar birth density. The dashed vertical lines indicate the pivot birth density used in the simulation.
+    title: IMF slope vs. Stellar Birth Density
+    section: vIMF Diagnostic Plots
+    output_file: vimf_top_heavy_slope.png
