--- conflicted
+++ resolved
@@ -118,14 +118,12 @@
     smhm.name = name
     setattr(self, f"stellar_mass_to_halo_mass_200crit_{aperture_size}_kpc", smhm)
 
-<<<<<<< HEAD
     halo_MBN98 = catalogue.masses.mass_bn98
     smhm = stellar_mass / halo_MBN98
     name = f"$M_* / M_{{\\rm BN98}}$ ({aperture_size} kpc)"
     smhm.name = name
     setattr(self, f"stellar_mass_to_halo_mass_bn98_{aperture_size}_kpc", smhm)
-=======
-    setattr(self, f"stellar_mass_to_halo_mass_{aperture_size}_kpc", smhm)
+
 
 # if present iterate through available dust types
 try:
@@ -201,5 +199,4 @@
 self.neutral_hydrogen_mass_100_kpc.name = f"HI Mass (100 kpc){total_error}"
 self.hi_to_stellar_mass_100_kpc.name = f"HI to Stellar Mass Fraction (100 kpc){total_error}"
 self.molecular_hydrogen_mass_100_kpc.name = f"H$_2$ Mass (100 kpc){total_error}"
-self.h2_to_stellar_mass_100_kpc.name = f"H$_2$ to Stellar Mass Fraction (100 kpc){total_error}"
->>>>>>> 0f8e786a
+self.h2_to_stellar_mass_100_kpc.name = f"H$_2$ to Stellar Mass Fraction (100 kpc){total_error}"