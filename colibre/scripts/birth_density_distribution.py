"""
Plots the birth density distribution.
"""

import matplotlib.pyplot as plt
import numpy as np
import unyt
import traceback

from unyt import mh

from swiftsimio import load
from swiftpipeline.argumentparser import ScriptArgumentParser


def critical_density_DVS2012(
    T_K: float = 10.0 ** 7.5,
    M_gas: float = 7.0e4,
    N_ngb: float = 48.0,
    X_H: float = 0.752,
    f_t: float = 10.0,
    mu: float = 0.6,
) -> float:
    """
    Computes the critical density from C. Dalla Vecchia & J. Schaye 2012
    (2012MNRAS.426..140D), below which the gas is subject to (strong) radiation energy
    losses.

    Parameters
    ----------

    T_K: float
        Heating temperature in SNII / AGN feedback [in K]

    M_gas: float
        Gas mass resolution [in Solar masses]

    N_ngb: Target number of gas neighbours in the stellar / BH kernel

    X_H: Average mass fraction of hydrogen

    f_t: float
        The ratio of the cooling time-scale (at temperature T_K) to the sound crossing
        time-scale (through the SPH kernel corresponding to M_gas and n_Hc)

    mu: Mean molecular weight of the heated gas (0.6 assumes the gas is fully ionised)

    Returns
    -------

    n_Hc: float
        The critical density expressed in hydrogen particles per cubic centimetre
    """

    f_X = X_H / (1.0 + X_H) / (1.0 + 3.0 * X_H)  # Eq. 14 in DV&S2012
    g = np.power(X_H, -1.0 / 3.0) * f_X

    # Critical density
    n_Hc = (
        31.0
        * np.power(T_K / 10.0 ** 7.5, 3.0 / 2.0)
        * np.power(f_t / 10.0, -3.0 / 2.0)
        * np.power(M_gas / 7.0e4, -1.0 / 2.0)
        * np.power(N_ngb / 48.0, -1.0 / 2.0)
        * np.power(mu / 0.6, -9.0 / 4.0)
        * np.power(g / 0.14, 3.0 / 2.0)
    )  # Eq. 18 in DV&S2012

    return n_Hc


arguments = ScriptArgumentParser(
    description="Creates a stellar birth density distribution plot, split by redshift"
)

snapshot_filenames = [
    f"{directory}/{snapshot}"
    for directory, snapshot in zip(arguments.directory_list, arguments.snapshot_list)
]

names = arguments.name_list
output_path = arguments.output_directory

plt.style.use(arguments.stylesheet_location)

data = [load(snapshot_filename) for snapshot_filename in snapshot_filenames]
number_of_bins = 256

birth_density_bins = unyt.unyt_array(
    np.logspace(-2, 7, number_of_bins), units="1/cm**3"
)
log_birth_density_bin_width = np.log10(birth_density_bins[1].value) - np.log10(
    birth_density_bins[0].value
)
birth_density_centers = 0.5 * (birth_density_bins[1:] + birth_density_bins[:-1])


# Begin plotting
fig, axes = plt.subplots(3, 1, sharex=True, sharey=True)
axes = axes.flat

z = data[0].metadata.z

if z < 5:
    ax_dict = {"$z < 1$": axes[0], "$1 < z < 3$": axes[1], "$z > 3$": axes[2]}
else:
    ax_dict = {"$z < 7$": axes[0], "$7 < z < 10$": axes[1], "$z > 10$": axes[2]}

for label, ax in ax_dict.items():
    ax.loglog()
    ax.text(0.025, 1.0 - 0.025 * 3, label, transform=ax.transAxes, ha="left", va="top")

for color, (snapshot, name) in enumerate(zip(data, names)):

    birth_densities = snapshot.stars.birth_densities.to("g/cm**3") / mh.to("g")
    birth_redshifts = 1 / snapshot.stars.birth_scale_factors.value - 1

    # Segment birth densities into redshift bins
    if z < 5:
        birth_density_by_redshift = {
            "$z < 1$": birth_densities[birth_redshifts < 1],
            "$1 < z < 3$": birth_densities[
                np.logical_and(birth_redshifts > 1, birth_redshifts < 3)
            ],
            "$z > 3$": birth_densities[birth_redshifts > 3],
        }
    else:
        birth_density_by_redshift = {
            "$z < 7$": birth_densities[birth_redshifts < 7],
            "$7 < z < 10$": birth_densities[
                np.logical_and(birth_redshifts > 7, birth_redshifts < 10)
            ],
            "$z > 10$": birth_densities[birth_redshifts > 10],
        }

    # Compute the critical density from DV&S201
    try:
        SNII_heating_temperature_min = float(
            snapshot.metadata.parameters["COLIBREFeedback:SNII_delta_T_K_min"].decode(
                "utf-8"
            )
        )  # in K
        SNII_heating_temperature_max = float(
            snapshot.metadata.parameters["COLIBREFeedback:SNII_delta_T_K_max"].decode(
                "utf-8"
            )
        )  # in K
        N_ngb_target = snapshot.metadata.hydro_scheme["Kernel target N_ngb"][0]
        X_H = snapshot.metadata.hydro_scheme["Hydrogen mass fraction"][0]
        M_gas = snapshot.metadata.initial_mass_table.gas.to("Msun")  # in Solar Masses

        # Critical density corresponding to minimum heating temperature
        n_crit_min = critical_density_DVS2012(
            T_K=SNII_heating_temperature_min,
            M_gas=M_gas.value,
            N_ngb=N_ngb_target,
            X_H=X_H,
        )
        # Critical density corresponding to maximum heating temperature
        n_crit_max = critical_density_DVS2012(
            T_K=SNII_heating_temperature_max,
            M_gas=M_gas.value,
            N_ngb=N_ngb_target,
            X_H=X_H,
        )

    # Cannot find argument(s)
    except KeyError:
        print(traceback.format_exc())
        # Default value
        n_crit_min, n_crit_max = -1.0, -1.0

    # Total number of stars formed
    Num_of_stars_total = len(birth_redshifts)

    for redshift, ax in ax_dict.items():
<<<<<<< HEAD
        data = birth_density_by_redshift[redshift]
=======
        data = birth_densities_by_redshift[redshift]
        if data.shape[0] == 0:
            continue
>>>>>>> cb1bc586

        H, _ = np.histogram(data, bins=birth_density_bins)
        y_points = H / log_birth_density_bin_width / Num_of_stars_total

        ax.plot(birth_density_centers, y_points, label=name, color=f"C{color}")

        # Add the median stellar birth-density line
        ax.axvline(
            np.median(data),
            color=f"C{color}",
            linestyle="dashed",
            zorder=-10,
            alpha=0.5,
        )

        # Add the DV&S2012 lines corresponding to min and max heating temperatures
        for n_crit in [n_crit_min, n_crit_max]:
            if n_crit > 0.0:
                ax.axvline(
                    n_crit, color=f"C{color}", linestyle="dotted", zorder=-10, alpha=0.5
                )

axes[0].legend(loc="upper right", markerfirst=False)
axes[2].set_xlabel("Stellar Birth Density $\\rho_B$ [$n_H$ cm$^{-3}$]")
axes[1].set_ylabel("$N_{\\rm bin}$ / d$\\log\\rho_B$ / $N_{\\rm total}$")

fig.savefig(f"{arguments.output_directory}/birth_density_distribution.png")<|MERGE_RESOLUTION|>--- conflicted
+++ resolved
@@ -174,13 +174,9 @@
     Num_of_stars_total = len(birth_redshifts)
 
     for redshift, ax in ax_dict.items():
-<<<<<<< HEAD
         data = birth_density_by_redshift[redshift]
-=======
-        data = birth_densities_by_redshift[redshift]
         if data.shape[0] == 0:
             continue
->>>>>>> cb1bc586
 
         H, _ = np.histogram(data, bins=birth_density_bins)
         y_points = H / log_birth_density_bin_width / Num_of_stars_total
