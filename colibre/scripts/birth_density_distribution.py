"""
Plots the birth density distribution.
"""

import matplotlib.pyplot as plt
import numpy as np
import unyt
import traceback

from unyt import mh

from swiftsimio import load
from swiftpipeline.argumentparser import ScriptArgumentParser


def critical_density_DVS2012(
    T_K: float = 10.0 ** 7.5,
    M_gas: float = 7.0e4,
    N_ngb: float = 48.0,
    X_H: float = 0.752,
    f_t: float = 10.0,
    mu: float = 0.6,
) -> float:
    """
    Computes the critical density from C. Dalla Vecchia & J. Schaye 2012
    (2012MNRAS.426..140D), below which the gas is subject to (strong) radiation energy
    losses.

    Parameters
    ----------

    T_K: float
        Heating temperature in SNII / AGN feedback [in K]

    M_gas: float
        Gas mass resolution [in Solar masses]

    N_ngb: Target number of gas neighbours in the stellar / BH kernel

    X_H: Average mass fraction of hydrogen

    f_t: float
        The ratio of the cooling time-scale (at temperature T_K) to the sound crossing
        time-scale (through the SPH kernel corresponding to M_gas and n_Hc)

    mu: Mean molecular weight of the heated gas (0.6 assumes the gas is fully ionised)

    Returns
    -------

    n_Hc: float
        The critical density expressed in hydrogen particles per cubic centimetre
    """

    f_X = X_H / (1.0 + X_H) / (1.0 + 3.0 * X_H)  # Eq. 14 in DV&S2012
    g = np.power(X_H, -1.0 / 3.0) * f_X

    # Critical density
    n_Hc = (
        31.0
        * np.power(T_K / 10.0 ** 7.5, 3.0 / 2.0)
        * np.power(f_t / 10.0, -3.0 / 2.0)
        * np.power(M_gas / 7.0e4, -1.0 / 2.0)
        * np.power(N_ngb / 48.0, -1.0 / 2.0)
        * np.power(mu / 0.6, -9.0 / 4.0)
        * np.power(g / 0.14, 3.0 / 2.0)
    )  # Eq. 18 in DV&S2012

    return n_Hc


arguments = ScriptArgumentParser(
    description="Creates a stellar birth density distribution plot, split by redshift"
)

snapshot_filenames = [
    f"{directory}/{snapshot}"
    for directory, snapshot in zip(arguments.directory_list, arguments.snapshot_list)
]

names = arguments.name_list
output_path = arguments.output_directory

plt.style.use(arguments.stylesheet_location)

# run tests from here
# snap=42
# plt.style.use('/mnt/aridata1/users/ariadurr/WORK/Processing/pipeline-configs-vimf/colibre/mnras.mplstyle')
# sims_path = '/mnt/aridata1/users/ariadurr/WORK/Simulations/Boxes/'

# snapshot_filenames = [
#     sims_path + f'vIMF/L0050N0376-Density-fE-2p00-n0-1e1-w1p5/colibre_{snap:04d}.hdf5',
#     sims_path + f'vIMF/L0050N0376-Density-fE-2p00-n0-3e0-w1p5/colibre_{snap:04d}.hdf5',
#     sims_path + f'vIMF/L0050N0376-Density-fE-2p00-n0-1e0-w1p5/colibre_{snap:04d}.hdf5'
#     ]

# names = [
#     'Top Heavy ($n_0$ = 10 cm$^{-3}$)',
#     'Top Heavy ($n_0$ = 3 cm$^{-3}$)',
#     'Top Heavy ($n_0$ = 1 cm$^{-3}$)',
#     ]

# output_path = f'/mnt/aridata1/users/ariadurr/WORK/Plots/colibre-plots/birth_density_distribution_{snap:04d}.png'


data = [load(snapshot_filename) for snapshot_filename in snapshot_filenames]

number_of_bins = 256

birth_density_bins = unyt.unyt_array(
    np.logspace(-2, 7, number_of_bins), units="1/cm**3"
)
log_birth_density_bin_width = np.log10(birth_density_bins[1].value) - np.log10(
    birth_density_bins[0].value
)
birth_density_centers = 0.5 * (birth_density_bins[1:] + birth_density_bins[:-1])


# Begin plotting
fig, axes = plt.subplots(3, 1, sharex=True, sharey=True)
axes = axes.flat

z = data[0].metadata.z

if z < 4.9:
    ax_dict = {"$z < 1$": axes[0], "$1 < z < 3$": axes[1], "$z > 3$": axes[2]}
else:
    ax_dict = {"$z < 7$": axes[0], "$7 < z < 10$": axes[1], "$z > 10$": axes[2]}

for label, ax in ax_dict.items():
    ax.loglog()
    ax.text(0.025, 1.0 - 0.025 * 3, label, transform=ax.transAxes, ha="left", va="top")

for color, (snapshot, name) in enumerate(zip(data, names)):

    birth_densities = snapshot.stars.birth_densities.to("g/cm**3") / mh.to("g")
    birth_redshifts = 1 / snapshot.stars.birth_scale_factors.value - 1

    # Segment birth densities into redshift bins
    if z < 4.9:
        birth_density_by_redshift = {
            "$z < 1$": birth_densities[birth_redshifts < 1],
            "$1 < z < 3$": birth_densities[
                np.logical_and(birth_redshifts > 1, birth_redshifts < 3)
            ],
            "$z > 3$": birth_densities[birth_redshifts > 3],
        }
    else:
        birth_density_by_redshift = {
            "$z < 7$": birth_densities[birth_redshifts < 7],
            "$7 < z < 10$": birth_densities[
                np.logical_and(birth_redshifts > 7, birth_redshifts < 10)
            ],
            "$z > 10$": birth_densities[birth_redshifts > 10],
        }

    # Compute the critical density from DV&S201
    try:
        SNII_heating_temperature_min = float(
            snapshot.metadata.parameters["COLIBREFeedback:SNII_delta_T_K_min"].decode(
                "utf-8"
            )
        )  # in K
        SNII_heating_temperature_max = float(
            snapshot.metadata.parameters["COLIBREFeedback:SNII_delta_T_K_max"].decode(
                "utf-8"
            )
        )  # in K
        N_ngb_target = snapshot.metadata.hydro_scheme["Kernel target N_ngb"][0]
        X_H = snapshot.metadata.hydro_scheme["Hydrogen mass fraction"][0]
        M_gas = snapshot.metadata.initial_mass_table.gas.to("Msun")  # in Solar Masses

        # Critical density corresponding to minimum heating temperature
        n_crit_min = critical_density_DVS2012(
            T_K=SNII_heating_temperature_min,
            M_gas=M_gas.value,
            N_ngb=N_ngb_target,
            X_H=X_H,
        )
        # Critical density corresponding to maximum heating temperature
        n_crit_max = critical_density_DVS2012(
            T_K=SNII_heating_temperature_max,
            M_gas=M_gas.value,
            N_ngb=N_ngb_target,
            X_H=X_H,
        )

    # Cannot find argument(s)
    except KeyError:
        print(traceback.format_exc())
        # Default value
        n_crit_min, n_crit_max = -1.0, -1.0

    # Total number of stars formed
    Num_of_stars_total = len(birth_redshifts)

    for redshift, ax in ax_dict.items():
<<<<<<< HEAD
        data = birth_density_by_redshift[redshift]
=======
        data = birth_densities_by_redshift[redshift]
>>>>>>> 49c4fb05
        if data.shape[0] == 0:
            continue

        H, _ = np.histogram(data, bins=birth_density_bins)
        y_points = H / log_birth_density_bin_width / Num_of_stars_total

        ax.plot(birth_density_centers, y_points, label=name, color=f"C{color}")

        # Add the median stellar birth-density line
        ax.axvline(
            np.median(data),
            color=f"C{color}",
            linestyle="dashed",
            zorder=-10,
            alpha=0.5,
        )

        # Add the DV&S2012 lines corresponding to min and max heating temperatures
        for n_crit in [n_crit_min, n_crit_max]:
            if n_crit > 0.0:
                ax.axvline(
                    n_crit, color=f"C{color}", linestyle="dotted", zorder=-10, alpha=0.5
                )

axes[0].legend(loc="upper right", markerfirst=False)
axes[2].set_xlabel("Stellar Birth Density $\\rho_B$ [$n_H$ cm$^{-3}$]")
axes[1].set_ylabel("$N_{\\rm bin}$ / d$\\log\\rho_B$ / $N_{\\rm total}$")

fig.savefig(f"{arguments.output_directory}/birth_density_distribution.png")
# fig.savefig(output_path)<|MERGE_RESOLUTION|>--- conflicted
+++ resolved
@@ -195,11 +195,9 @@
     Num_of_stars_total = len(birth_redshifts)
 
     for redshift, ax in ax_dict.items():
-<<<<<<< HEAD
         data = birth_density_by_redshift[redshift]
-=======
-        data = birth_densities_by_redshift[redshift]
->>>>>>> 49c4fb05
+        if data.shape[0] == 0:
+            continue
         if data.shape[0] == 0:
             continue
 
