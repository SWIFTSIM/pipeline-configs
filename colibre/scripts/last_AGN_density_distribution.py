--- conflicted
+++ resolved
@@ -127,16 +127,7 @@
     gas_AGN_redshifts = gas_AGN_redshifts[gas_AGN_heated]
 
     # Segment AGN densities into redshift bins
-<<<<<<< HEAD
     if z < 5:
-        stars_AGN_densities_by_redshift = {
-            "$z < 1$": stars_AGN_densities[stars_AGN_redshifts < 1],
-            "$1 < z < 3$": stars_AGN_densities[
-                np.logical_and(stars_AGN_redshifts > 1, stars_AGN_redshifts < 3)
-            ],
-            "$z > 3$": stars_AGN_densities[stars_AGN_redshifts > 3],
-        }
-
         gas_AGN_densities_by_redshift = {
             "$z < 1$": gas_AGN_densities[gas_AGN_redshifts < 1],
             "$1 < z < 3$": gas_AGN_densities[
@@ -145,14 +136,6 @@
             "$z > 3$": gas_AGN_densities[gas_AGN_redshifts > 3],
         }
     else:
-        stars_AGN_densities_by_redshift = {
-            "$z < 7$": stars_AGN_densities[stars_AGN_redshifts < 7],
-            "$7 < z < 10$": stars_AGN_densities[
-                np.logical_and(stars_AGN_redshifts > 7, stars_AGN_redshifts < 10)
-            ],
-            "$z > 10$": stars_AGN_densities[stars_AGN_redshifts > 10],
-        }
-
         gas_AGN_densities_by_redshift = {
             "$z < 7$": gas_AGN_densities[gas_AGN_redshifts < 7],
             "$7 < z < 10$": gas_AGN_densities[
@@ -160,15 +143,6 @@
             ],
             "$z > 10$": gas_AGN_densities[gas_AGN_redshifts > 10],
         }
-=======
-    gas_AGN_densities_by_redshift = {
-        "$z < 1$": gas_AGN_densities[gas_AGN_redshifts < 1],
-        "$1 < z < 3$": gas_AGN_densities[
-            np.logical_and(gas_AGN_redshifts > 1, gas_AGN_redshifts < 3)
-        ],
-        "$z > 3$": gas_AGN_densities[gas_AGN_redshifts > 3],
-    }
->>>>>>> cb1bc586
 
     # Compute the critical density from DV&S2012
     AGN_heating_temperature = float(
