"""
Plots the SNII density distribution (at last SNII thermal injections).
"""

import matplotlib.pyplot as plt
import numpy as np
import unyt
import traceback

from unyt import mh

from swiftsimio import load
from swiftpipeline.argumentparser import ScriptArgumentParser


def critical_density_DVS2012(
    T_K: float = 10.0 ** 7.5,
    M_gas: float = 7.0e4,
    N_ngb: float = 48.0,
    X_H: float = 0.752,
    f_t: float = 10.0,
    mu: float = 0.6,
) -> float:
    """
    Computes the critical density from C. Dalla Vecchia & J. Schaye 2012
    (2012MNRAS.426..140D), below which the gas is subject to (strong) radiation energy
    losses.

    Parameters
    ----------

    T_K: float
        Heating temperature in SNII / AGN feedback [in K]

    M_gas: float
        Gas mass resolution [in Solar masses]

    N_ngb: Target number of gas neighbours in the stellar / BH kernel

    X_H: Average mass fraction of hydrogen

    f_t: float
        The ratio of the cooling time-scale (at temperature T_K) to the sound crossing
        time-scale (through the SPH kernel corresponding to M_gas and n_Hc)

    mu: Mean molecular weight of the heated gas (0.6 assumes the gas is fully ionised)

    Returns
    -------

    n_Hc: float
        The critical density expressed in hydrogen particles per cubic centimetre
    """

    f_X = X_H / (1.0 + X_H) / (1.0 + 3.0 * X_H)  # Eq. 14 in DV&S2012
    g = np.power(X_H, -1.0 / 3.0) * f_X

    # Critical density
    n_Hc = (
        31.0
        * np.power(T_K / 10.0 ** 7.5, 3.0 / 2.0)
        * np.power(f_t / 10.0, -3.0 / 2.0)
        * np.power(M_gas / 7.0e4, -1.0 / 2.0)
        * np.power(N_ngb / 48.0, -1.0 / 2.0)
        * np.power(mu / 0.6, -9.0 / 4.0)
        * np.power(g / 0.14, 3.0 / 2.0)
    )  # Eq. 18 in DV&S2012

    return n_Hc


arguments = ScriptArgumentParser(
    description="Creates a plot showing the distribution of the gas densities recorded "
    "when the gas was last heated by SNII, split by redshift"
)

snapshot_filenames = [
    f"{directory}/{snapshot}"
    for directory, snapshot in zip(arguments.directory_list, arguments.snapshot_list)
]

names = arguments.name_list
output_path = arguments.output_directory

plt.style.use(arguments.stylesheet_location)

data = [load(snapshot_filename) for snapshot_filename in snapshot_filenames]
number_of_bins = 256

SNII_density_bins = unyt.unyt_array(
    np.logspace(-5.0, 7.0, number_of_bins), units="1/cm**3"
)
log_SNII_density_bin_width = np.log10(SNII_density_bins[1].value) - np.log10(
    SNII_density_bins[0].value
)
SNII_density_centers = 0.5 * (SNII_density_bins[1:] + SNII_density_bins[:-1])


# Begin plotting

fig, axes = plt.subplots(3, 1, sharex=True, sharey=True)
axes = axes.flat

z = data[0].metadata.z

if z < 4.9:
    ax_dict = {"$z < 1$": axes[0], "$1 < z < 3$": axes[1], "$z > 3$": axes[2]}
else:
    ax_dict = {"$z < 7$": axes[0], "$7 < z < 10$": axes[1], "$z > 10$": axes[2]}

for label, ax in ax_dict.items():
    ax.loglog()
    ax.text(0.025, 1.0 - 0.025 * 3, label, transform=ax.transAxes, ha="left", va="top")

for color, (snapshot, name) in enumerate(zip(data, names)):

    gas_SNII_densities = snapshot.gas.densities_at_last_supernova_event.to(
        "g/cm**3"
    ) / mh.to("g")

    try:
        gas_SNII_redshifts = (
            1 / snapshot.gas.last_sniithermal_feedback_scale_factors.value - 1
        )
        gas_SNIa_redshifts = (
<<<<<<< HEAD
            1 / snapshot.gas.last_snia_thermal_feedback_scale_factors.value - 1
=======
            1 / snapshot.gas.last_snia_thermal_feedback_scale_factors - 1
>>>>>>> 49c4fb05
        )
    except AttributeError:
        gas_SNII_redshifts = 1 / snapshot.gas.last_sniifeedback_scale_factors.value - 1
        gas_SNIa_redshifts = 1 / snapshot.gas.last_sniafeedback_scale_factors.value - 1

    # Limit only to those gas/stellar particles that were in fact heated by SNII
    gas_SNII_heated = (gas_SNII_redshifts >= 0.0) & (
        gas_SNII_redshifts < gas_SNIa_redshifts
    )

    # Select only those parts that were heated by SNII in the past
    gas_SNII_densities = gas_SNII_densities[gas_SNII_heated]
    gas_SNII_redshifts = gas_SNII_redshifts[gas_SNII_heated]

<<<<<<< HEAD
    # Segment SNII densities into redshift bins
    if z < 4.9:
        gas_SNII_densities_by_redshift = {
            "$z < 1$": gas_SNII_densities[gas_SNII_redshifts < 1],
            "$1 < z < 3$": gas_SNII_densities[
                np.logical_and(gas_SNII_redshifts > 1, gas_SNII_redshifts < 3)
            ],
            "$z > 3$": gas_SNII_densities[gas_SNII_redshifts > 3],
        }
    else:
        gas_SNII_densities_by_redshift = {
            "$z < 7$": gas_SNII_densities[gas_SNII_redshifts < 7],
            "$7 < z < 10$": gas_SNII_densities[
                np.logical_and(gas_SNII_redshifts > 7, gas_SNII_redshifts < 10)
            ],
            "$z > 10$": gas_SNII_densities[gas_SNII_redshifts > 10],
        }
=======
    gas_SNII_densities_by_redshift = {
        "$z < 1$": gas_SNII_densities[gas_SNII_redshifts < 1],
        "$1 < z < 3$": gas_SNII_densities[
            np.logical_and(gas_SNII_redshifts > 1, gas_SNII_redshifts < 3)
        ],
        "$z > 3$": gas_SNII_densities[gas_SNII_redshifts > 3],
    }
>>>>>>> 49c4fb05

    # Compute the critical density from DV&S201
    try:
        SNII_heating_temperature_min = float(
            snapshot.metadata.parameters["COLIBREFeedback:SNII_delta_T_K_min"].decode(
                "utf-8"
            )
        )  # in K
        SNII_heating_temperature_max = float(
            snapshot.metadata.parameters["COLIBREFeedback:SNII_delta_T_K_max"].decode(
                "utf-8"
            )
        )  # in K
        N_ngb_target = snapshot.metadata.hydro_scheme["Kernel target N_ngb"][0]
        X_H = snapshot.metadata.hydro_scheme["Hydrogen mass fraction"][0]
        M_gas = snapshot.metadata.initial_mass_table.gas.to("Msun")  # in Solar Masses

        # Critical density corresponding to minimum heating temperature
        n_crit_min = critical_density_DVS2012(
            T_K=SNII_heating_temperature_min,
            M_gas=M_gas.value,
            N_ngb=N_ngb_target,
            X_H=X_H,
        )
        # Critical density corresponding to maximum heating temperature
        n_crit_max = critical_density_DVS2012(
            T_K=SNII_heating_temperature_max,
            M_gas=M_gas.value,
            N_ngb=N_ngb_target,
            X_H=X_H,
        )

    # Cannot find argument(s)
    except KeyError:
        print(traceback.format_exc())
        # Default value
        n_crit_min, n_crit_max = -1.0, -1.0

    for redshift, ax in ax_dict.items():
        data = gas_SNII_densities_by_redshift[redshift]

        H, _ = np.histogram(data, bins=SNII_density_bins)
<<<<<<< HEAD

=======
>>>>>>> 49c4fb05
        y_points = H / log_SNII_density_bin_width / len(gas_SNII_redshifts)

        ax.plot(SNII_density_centers, y_points, label=name, color=f"C{color}")
        ax.axvline(
            np.median(data),
            color=f"C{color}",
            linestyle="dashed",
            zorder=-10,
            alpha=0.5,
        )

        # Add the DV&S2012 lines corresponding to min and max heating temperatures
        for n_crit in [n_crit_min, n_crit_max]:
            if n_crit > 0.0:
                ax.axvline(
                    n_crit, color=f"C{color}", linestyle="dotted", zorder=-10, alpha=0.5
                )

axes[0].legend(loc="upper right", markerfirst=False)
axes[2].set_xlabel(
    "Density of the gas heated by SNII $\\rho_{\\rm SNII}$ [$n_H$ cm$^{-3}$]"
)
axes[1].set_ylabel("$N_{\\rm bin}$ / d$\\log\\rho_{\\rm SNII}$ / $N_{\\rm total}$")

fig.savefig(f"{arguments.output_directory}/SNII_density_distribution.png")<|MERGE_RESOLUTION|>--- conflicted
+++ resolved
@@ -123,11 +123,7 @@
             1 / snapshot.gas.last_sniithermal_feedback_scale_factors.value - 1
         )
         gas_SNIa_redshifts = (
-<<<<<<< HEAD
-            1 / snapshot.gas.last_snia_thermal_feedback_scale_factors.value - 1
-=======
             1 / snapshot.gas.last_snia_thermal_feedback_scale_factors - 1
->>>>>>> 49c4fb05
         )
     except AttributeError:
         gas_SNII_redshifts = 1 / snapshot.gas.last_sniifeedback_scale_factors.value - 1
@@ -142,7 +138,6 @@
     gas_SNII_densities = gas_SNII_densities[gas_SNII_heated]
     gas_SNII_redshifts = gas_SNII_redshifts[gas_SNII_heated]
 
-<<<<<<< HEAD
     # Segment SNII densities into redshift bins
     if z < 4.9:
         gas_SNII_densities_by_redshift = {
@@ -160,15 +155,6 @@
             ],
             "$z > 10$": gas_SNII_densities[gas_SNII_redshifts > 10],
         }
-=======
-    gas_SNII_densities_by_redshift = {
-        "$z < 1$": gas_SNII_densities[gas_SNII_redshifts < 1],
-        "$1 < z < 3$": gas_SNII_densities[
-            np.logical_and(gas_SNII_redshifts > 1, gas_SNII_redshifts < 3)
-        ],
-        "$z > 3$": gas_SNII_densities[gas_SNII_redshifts > 3],
-    }
->>>>>>> 49c4fb05
 
     # Compute the critical density from DV&S201
     try:
@@ -211,10 +197,7 @@
         data = gas_SNII_densities_by_redshift[redshift]
 
         H, _ = np.histogram(data, bins=SNII_density_bins)
-<<<<<<< HEAD
-
-=======
->>>>>>> 49c4fb05
+
         y_points = H / log_SNII_density_bin_width / len(gas_SNII_redshifts)
 
         ax.plot(SNII_density_centers, y_points, label=name, color=f"C{color}")
