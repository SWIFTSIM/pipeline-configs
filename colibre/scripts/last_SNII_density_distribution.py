"""
Plots the SNII density distribution (at last SNII thermal injections).
"""

import matplotlib.pyplot as plt
import numpy as np
import unyt
import traceback

from unyt import mh

from swiftsimio import load
from swiftpipeline.argumentparser import ScriptArgumentParser


def critical_density_DVS2012(
    T_K: float = 10.0 ** 7.5,
    M_gas: float = 7.0e4,
    N_ngb: float = 48.0,
    X_H: float = 0.752,
    f_t: float = 10.0,
    mu: float = 0.6,
) -> float:
    """
    Computes the critical density from C. Dalla Vecchia & J. Schaye 2012
    (2012MNRAS.426..140D), below which the gas is subject to (strong) radiation energy
    losses.

    Parameters
    ----------

    T_K: float
        Heating temperature in SNII / AGN feedback [in K]

    M_gas: float
        Gas mass resolution [in Solar masses]

    N_ngb: Target number of gas neighbours in the stellar / BH kernel

    X_H: Average mass fraction of hydrogen

    f_t: float
        The ratio of the cooling time-scale (at temperature T_K) to the sound crossing
        time-scale (through the SPH kernel corresponding to M_gas and n_Hc)

    mu: Mean molecular weight of the heated gas (0.6 assumes the gas is fully ionised)

    Returns
    -------

    n_Hc: float
        The critical density expressed in hydrogen particles per cubic centimetre
    """

    f_X = X_H / (1.0 + X_H) / (1.0 + 3.0 * X_H)  # Eq. 14 in DV&S2012
    g = np.power(X_H, -1.0 / 3.0) * f_X

    # Critical density
    n_Hc = (
        31.0
        * np.power(T_K / 10.0 ** 7.5, 3.0 / 2.0)
        * np.power(f_t / 10.0, -3.0 / 2.0)
        * np.power(M_gas / 7.0e4, -1.0 / 2.0)
        * np.power(N_ngb / 48.0, -1.0 / 2.0)
        * np.power(mu / 0.6, -9.0 / 4.0)
        * np.power(g / 0.14, 3.0 / 2.0)
    )  # Eq. 18 in DV&S2012

    return n_Hc


arguments = ScriptArgumentParser(
    description="Creates a plot showing the distribution of the gas densities recorded "
    "when the gas was last heated by SNII, split by redshift"
)

snapshot_filenames = [
    f"{directory}/{snapshot}"
    for directory, snapshot in zip(arguments.directory_list, arguments.snapshot_list)
]

names = arguments.name_list
output_path = arguments.output_directory

plt.style.use(arguments.stylesheet_location)

data = [load(snapshot_filename) for snapshot_filename in snapshot_filenames]
number_of_bins = 256

SNII_density_bins = unyt.unyt_array(
    np.logspace(-5.0, 7.0, number_of_bins), units="1/cm**3"
)
log_SNII_density_bin_width = np.log10(SNII_density_bins[1].value) - np.log10(
    SNII_density_bins[0].value
)
SNII_density_centers = 0.5 * (SNII_density_bins[1:] + SNII_density_bins[:-1])


# Begin plotting

fig, axes = plt.subplots(3, 1, sharex=True, sharey=True)
axes = axes.flat

z = data[0].metadata.z

if z < 5:
    ax_dict = {"$z < 1$": axes[0], "$1 < z < 3$": axes[1], "$z > 3$": axes[2]}
else:
    ax_dict = {"$z < 7$": axes[0], "$7 < z < 10$": axes[1], "$z > 10$": axes[2]}

for label, ax in ax_dict.items():
    ax.loglog()
    ax.text(0.025, 1.0 - 0.025 * 3, label, transform=ax.transAxes, ha="left", va="top")

for color, (snapshot, name) in enumerate(zip(data, names)):

    gas_SNII_densities = snapshot.gas.densities_at_last_supernova_event.to(
        "g/cm**3"
    ) / mh.to("g")

    try:
        gas_SNII_redshifts = (
            1 / snapshot.gas.last_sniithermal_feedback_scale_factors.value - 1
        )
        gas_SNIa_redshifts = (
            1 / snapshot.gas.last_snia_thermal_feedback_scale_factors - 1
        )
    except AttributeError:
        gas_SNII_redshifts = 1 / snapshot.gas.last_sniifeedback_scale_factors.value - 1
        gas_SNIa_redshifts = 1 / snapshot.gas.last_sniafeedback_scale_factors.value - 1

    # Limit only to those gas/stellar particles that were in fact heated by SNII
    gas_SNII_heated = (gas_SNII_redshifts >= 0.0) & (
        gas_SNII_redshifts < gas_SNIa_redshifts
    )

    # Select only those parts that were heated by SNII in the past
    gas_SNII_densities = gas_SNII_densities[gas_SNII_heated]
    gas_SNII_redshifts = gas_SNII_redshifts[gas_SNII_heated]

<<<<<<< HEAD
    # Segment SNII densities into redshift bins
    if z < 5:
        stars_SNII_densities_by_redshift = {
            "$z < 1$": stars_SNII_densities[stars_SNII_redshifts < 1],
            "$1 < z < 3$": stars_SNII_densities[
                np.logical_and(stars_SNII_redshifts > 1, stars_SNII_redshifts < 3)
            ],
            "$z > 3$": stars_SNII_densities[stars_SNII_redshifts > 3],
        }

        gas_SNII_densities_by_redshift = {
            "$z < 1$": gas_SNII_densities[gas_SNII_redshifts < 1],
            "$1 < z < 3$": gas_SNII_densities[
                np.logical_and(gas_SNII_redshifts > 1, gas_SNII_redshifts < 3)
            ],
            "$z > 3$": gas_SNII_densities[gas_SNII_redshifts > 3],
        }
    else:
        stars_SNII_densities_by_redshift = {
            "$z < 7$": stars_SNII_densities[stars_SNII_redshifts < 7],
            "$7 < z < 10$": stars_SNII_densities[
                np.logical_and(stars_SNII_redshifts > 7, stars_SNII_redshifts < 10)
            ],
            "$z > 10$": stars_SNII_densities[stars_SNII_redshifts > 10],
        }

        gas_SNII_densities_by_redshift = {
            "$z < 7$": gas_SNII_densities[gas_SNII_redshifts < 7],
            "$7 < z < 10$": gas_SNII_densities[
                np.logical_and(gas_SNII_redshifts > 7, gas_SNII_redshifts < 10)
            ],
            "$z > 10$": gas_SNII_densities[gas_SNII_redshifts > 10],
        }
=======
    gas_SNII_densities_by_redshift = {
        "$z < 1$": gas_SNII_densities[gas_SNII_redshifts < 1],
        "$1 < z < 3$": gas_SNII_densities[
            np.logical_and(gas_SNII_redshifts > 1, gas_SNII_redshifts < 3)
        ],
        "$z > 3$": gas_SNII_densities[gas_SNII_redshifts > 3],
    }
>>>>>>> cb1bc586

    # Compute the critical density from DV&S201
    try:
        SNII_heating_temperature_min = float(
            snapshot.metadata.parameters["COLIBREFeedback:SNII_delta_T_K_min"].decode(
                "utf-8"
            )
        )  # in K
        SNII_heating_temperature_max = float(
            snapshot.metadata.parameters["COLIBREFeedback:SNII_delta_T_K_max"].decode(
                "utf-8"
            )
        )  # in K
        N_ngb_target = snapshot.metadata.hydro_scheme["Kernel target N_ngb"][0]
        X_H = snapshot.metadata.hydro_scheme["Hydrogen mass fraction"][0]
        M_gas = snapshot.metadata.initial_mass_table.gas.to("Msun")  # in Solar Masses

        # Critical density corresponding to minimum heating temperature
        n_crit_min = critical_density_DVS2012(
            T_K=SNII_heating_temperature_min,
            M_gas=M_gas.value,
            N_ngb=N_ngb_target,
            X_H=X_H,
        )
        # Critical density corresponding to maximum heating temperature
        n_crit_max = critical_density_DVS2012(
            T_K=SNII_heating_temperature_max,
            M_gas=M_gas.value,
            N_ngb=N_ngb_target,
            X_H=X_H,
        )

    # Cannot find argument(s)
    except KeyError:
        print(traceback.format_exc())
        # Default value
        n_crit_min, n_crit_max = -1.0, -1.0

    for redshift, ax in ax_dict.items():
        data = gas_SNII_densities_by_redshift[redshift]

        H, _ = np.histogram(data, bins=SNII_density_bins)
        y_points = H / log_SNII_density_bin_width / len(gas_SNII_redshifts)

        ax.plot(SNII_density_centers, y_points, label=name, color=f"C{color}")
        ax.axvline(
            np.median(data),
            color=f"C{color}",
            linestyle="dashed",
            zorder=-10,
            alpha=0.5,
        )

        # Add the DV&S2012 lines corresponding to min and max heating temperatures
        for n_crit in [n_crit_min, n_crit_max]:
            if n_crit > 0.0:
                ax.axvline(
                    n_crit, color=f"C{color}", linestyle="dotted", zorder=-10, alpha=0.5
                )

axes[0].legend(loc="upper right", markerfirst=False)
axes[2].set_xlabel(
    "Density of the gas heated by SNII $\\rho_{\\rm SNII}$ [$n_H$ cm$^{-3}$]"
)
axes[1].set_ylabel("$N_{\\rm bin}$ / d$\\log\\rho_{\\rm SNII}$ / $N_{\\rm total}$")

fig.savefig(f"{arguments.output_directory}/SNII_density_distribution.png")<|MERGE_RESOLUTION|>--- conflicted
+++ resolved
@@ -138,7 +138,6 @@
     gas_SNII_densities = gas_SNII_densities[gas_SNII_heated]
     gas_SNII_redshifts = gas_SNII_redshifts[gas_SNII_heated]
 
-<<<<<<< HEAD
     # Segment SNII densities into redshift bins
     if z < 5:
         stars_SNII_densities_by_redshift = {
@@ -172,15 +171,6 @@
             ],
             "$z > 10$": gas_SNII_densities[gas_SNII_redshifts > 10],
         }
-=======
-    gas_SNII_densities_by_redshift = {
-        "$z < 1$": gas_SNII_densities[gas_SNII_redshifts < 1],
-        "$1 < z < 3$": gas_SNII_densities[
-            np.logical_and(gas_SNII_redshifts > 1, gas_SNII_redshifts < 3)
-        ],
-        "$z > 3$": gas_SNII_densities[gas_SNII_redshifts > 3],
-    }
->>>>>>> cb1bc586
 
     # Compute the critical density from DV&S201
     try:
